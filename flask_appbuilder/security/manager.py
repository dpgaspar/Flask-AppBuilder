--- conflicted
+++ resolved
@@ -267,11 +267,7 @@
                             print('User "' + str(user.email) + '" logged off.')
                         user.status = 'offline'
                         self.update_user(user)
-<<<<<<< HEAD
-                    else:
-=======
                     elif user is not None and user.status.value == 'offline':
->>>>>>> d594592c
                         redis_client.hdel(app.config['REDIS_KEY'], key)
 
         def signal_handler(signal, frame):
