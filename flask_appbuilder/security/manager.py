import base64
import datetime
import json
import logging
import re
from typing import Dict, List

from flask import g, session, url_for
from flask_babel import lazy_gettext as _
from flask_jwt_extended import current_user as current_user_jwt
from flask_jwt_extended import JWTManager
from flask_login import current_user, LoginManager
from flask_openid import OpenID
from werkzeug.security import check_password_hash, generate_password_hash

from .api import SecurityApi
from .registerviews import (
    RegisterUserDBView,
    RegisterUserOAuthView,
    RegisterUserOIDView
)
from .views import (
    AuthDBView,
    AuthLDAPView,
    AuthOAuthView,
    AuthOIDView,
    AuthRemoteUserView,
    PermissionModelView,
    PermissionViewModelView,
    RegisterUserModelView,
    ResetMyPasswordView,
    ResetPasswordView,
    RoleModelView,
    UserDBModelView,
    UserInfoEditView,
    UserLDAPModelView,
    UserOAuthModelView,
    UserOIDModelView,
    UserRemoteUserModelView,
    UserStatsChartView,
    ViewMenuModelView
)
from ..basemanager import BaseManager
from ..const import (
    AUTH_DB,
    AUTH_LDAP,
    AUTH_OAUTH,
    AUTH_OID,
    AUTH_REMOTE_USER,
    LOGMSG_ERR_SEC_AUTH_LDAP,
    LOGMSG_ERR_SEC_AUTH_LDAP_TLS,
    LOGMSG_WAR_SEC_LOGIN_FAILED,
    LOGMSG_WAR_SEC_NO_USER,
    LOGMSG_WAR_SEC_NOLDAP_OBJ,
    PERMISSION_PREFIX
)

log = logging.getLogger(__name__)


class AbstractSecurityManager(BaseManager):
    """
        Abstract SecurityManager class, declares all methods used by the
        framework. There is no assumptions about security models or auth types.
    """

    def add_permissions_view(self, base_permissions, view_menu):
        """
            Adds a permission on a view menu to the backend

            :param base_permissions:
                list of permissions from view (all exposed methods):
                 'can_add','can_edit' etc...
            :param view_menu:
                name of the view or menu to add
        """
        raise NotImplementedError

    def add_permissions_menu(self, view_menu_name):
        """
            Adds menu_access to menu on permission_view_menu

            :param view_menu_name:
                The menu name
        """
        raise NotImplementedError

    def register_views(self):
        """
            Generic function to create the security views
        """
        raise NotImplementedError

    def is_item_public(self, permission_name, view_name):
        """
            Check if view has public permissions

            :param permission_name:
                the permission: can_show, can_edit...
            :param view_name:
                the name of the class view (child of BaseView)
        """
        raise NotImplementedError

    def has_access(self, permission_name, view_name):
        """
            Check if current user or public has access to view or menu
        """
        raise NotImplementedError

    def security_cleanup(self, baseviews, menus):
        raise NotImplementedError


def _oauth_tokengetter(token=None):
    """
        Default function to return the current user oauth token
        from session cookie.
    """
    token = session.get("oauth")
    log.debug("Token Get: {0}".format(token))
    return token


class BaseSecurityManager(AbstractSecurityManager):
    auth_view = None
    """ The obj instance for authentication view """
    user_view = None
    """ The obj instance for user view """
    registeruser_view = None
    """ The obj instance for registering user view """
    lm = None
    """ Flask-Login LoginManager """
    jwt_manager = None
    """ Flask-JWT-Extended """
    oid = None
    """ Flask-OpenID OpenID """
    oauth = None
    """ Flask-OAuth """
    oauth_remotes = None
    """ OAuth email whitelists """
    oauth_whitelists = {}
    """ Initialized (remote_app) providers dict {'provider_name', OBJ } """
    oauth_tokengetter = _oauth_tokengetter
    """ OAuth tokengetter function override to implement your own tokengetter method """
    oauth_user_info = None

    user_model = None
    """ Override to set your own User Model """
    role_model = None
    """ Override to set your own Role Model """
    permission_model = None
    """ Override to set your own Permission Model """
    viewmenu_model = None
    """ Override to set your own ViewMenu Model """
    permissionview_model = None
    """ Override to set your own PermissionView Model """
    registeruser_model = None
    """ Override to set your own RegisterUser Model """

    userdbmodelview = UserDBModelView
    """ Override if you want your own user db view """
    userldapmodelview = UserLDAPModelView
    """ Override if you want your own user ldap view """
    useroidmodelview = UserOIDModelView
    """ Override if you want your own user OID view """
    useroauthmodelview = UserOAuthModelView
    """ Override if you want your own user OAuth view """
    userremoteusermodelview = UserRemoteUserModelView
    """ Override if you want your own user REMOTE_USER view """
    registerusermodelview = RegisterUserModelView

    authdbview = AuthDBView
    """ Override if you want your own Authentication DB view """
    authldapview = AuthLDAPView
    """ Override if you want your own Authentication LDAP view """
    authoidview = AuthOIDView
    """ Override if you want your own Authentication OID view """
    authoauthview = AuthOAuthView
    """ Override if you want your own Authentication OAuth view """
    authremoteuserview = AuthRemoteUserView
    """ Override if you want your own Authentication REMOTE_USER view """

    registeruserdbview = RegisterUserDBView
    """ Override if you want your own register user db view """
    registeruseroidview = RegisterUserOIDView
    """ Override if you want your own register user OpenID view """
    registeruseroauthview = RegisterUserOAuthView
    """ Override if you want your own register user OAuth view """

    resetmypasswordview = ResetMyPasswordView
    """ Override if you want your own reset my password view """
    resetpasswordview = ResetPasswordView
    """ Override if you want your own reset password view """
    userinfoeditview = UserInfoEditView
    """ Override if you want your own User information edit view """

    # API
    security_api = SecurityApi
    """ Override if you want your own Security API login endpoint """

    rolemodelview = RoleModelView
    permissionmodelview = PermissionModelView
    userstatschartview = UserStatsChartView
    viewmenumodelview = ViewMenuModelView
    permissionviewmodelview = PermissionViewModelView

    def __init__(self, appbuilder):
        super(BaseSecurityManager, self).__init__(appbuilder)
        app = self.appbuilder.get_app
        # Base Security Config
        app.config.setdefault("AUTH_ROLE_ADMIN", "Admin")
        app.config.setdefault("AUTH_ROLE_PUBLIC", "Public")
        app.config.setdefault("AUTH_TYPE", AUTH_DB)
        # Self Registration
        app.config.setdefault("AUTH_USER_REGISTRATION", False)
        app.config.setdefault("AUTH_USER_REGISTRATION_ROLE", self.auth_role_public)

        # LDAP Config
        if self.auth_type == AUTH_LDAP:
            if "AUTH_LDAP_SERVER" not in app.config:
                raise Exception(
                    "No AUTH_LDAP_SERVER defined on config"
                    " with AUTH_LDAP authentication type."
                )
            app.config.setdefault("AUTH_LDAP_SEARCH", "")
            app.config.setdefault("AUTH_LDAP_SEARCH_FILTER", "")
            app.config.setdefault("AUTH_LDAP_BIND_USER", "")
            app.config.setdefault("AUTH_LDAP_APPEND_DOMAIN", "")
            app.config.setdefault("AUTH_LDAP_USERNAME_FORMAT", "")
            app.config.setdefault("AUTH_LDAP_BIND_PASSWORD", "")
            # TLS options
            app.config.setdefault("AUTH_LDAP_USE_TLS", False)
            app.config.setdefault("AUTH_LDAP_ALLOW_SELF_SIGNED", False)
            app.config.setdefault("AUTH_LDAP_TLS_DEMAND", False)
            app.config.setdefault("AUTH_LDAP_TLS_CACERTDIR", "")
            app.config.setdefault("AUTH_LDAP_TLS_CACERTFILE", "")
            app.config.setdefault("AUTH_LDAP_TLS_CERTFILE", "")
            app.config.setdefault("AUTH_LDAP_TLS_KEYFILE", "")
            # Mapping options
            app.config.setdefault("AUTH_LDAP_UID_FIELD", "uid")
            app.config.setdefault("AUTH_LDAP_FIRSTNAME_FIELD", "givenName")
            app.config.setdefault("AUTH_LDAP_LASTNAME_FIELD", "sn")
            app.config.setdefault("AUTH_LDAP_EMAIL_FIELD", "mail")

        if self.auth_type == AUTH_OID:
            self.oid = OpenID(app)
        if self.auth_type == AUTH_OAUTH:
            from flask_oauthlib.client import OAuth

            self.oauth = OAuth()
            self.oauth_remotes = dict()
            for _provider in self.oauth_providers:
                provider_name = _provider["name"]
                log.debug("OAuth providers init {0}".format(provider_name))
                obj_provider = self.oauth.remote_app(
                    provider_name, **_provider["remote_app"]
                )
                obj_provider._tokengetter = self.oauth_tokengetter
                if not self.oauth_user_info:
                    self.oauth_user_info = self.get_oauth_user_info
                # Whitelist only users with matching emails
                if "whitelist" in _provider:
                    self.oauth_whitelists[provider_name] = _provider["whitelist"]
                self.oauth_remotes[provider_name] = obj_provider

        self._builtin_roles = self.create_builtin_roles()
        # Setup Flask-Login
        self.lm = self.create_login_manager(app)

        # Setup Flask-Jwt-Extended
        self.jwt_manager = self.create_jwt_manager(app)

    def create_login_manager(self, app) -> LoginManager:
        """
            Override to implement your custom login manager instance

            :param app: Flask app
        """
        lm = LoginManager(app)
        lm.login_view = "login"
        lm.user_loader(self.load_user)
        return lm

    def create_jwt_manager(self, app) -> JWTManager:
        """
            Override to implement your custom JWT manager instance

            :param app: Flask app
        """
        jwt_manager = JWTManager()
        jwt_manager.init_app(app)
        jwt_manager.user_loader_callback_loader(self.load_user)
        return jwt_manager

    def create_builtin_roles(self):
        return self.appbuilder.get_app.config.get('FAB_ROLES', {})

    @property
    def get_url_for_registeruser(self):
        return url_for(
            "%s.%s"
            % (self.registeruser_view.endpoint, self.registeruser_view.default_view)
        )

    @property
    def get_user_datamodel(self):
        return self.user_view.datamodel

    @property
    def get_register_user_datamodel(self):
        return self.registerusermodelview.datamodel

    @property
    def builtin_roles(self):
        return self._builtin_roles

    @property
    def auth_type(self):
        return self.appbuilder.get_app.config["AUTH_TYPE"]

    @property
    def auth_role_admin(self):
        return self.appbuilder.get_app.config["AUTH_ROLE_ADMIN"]

    @property
    def auth_role_public(self):
        return self.appbuilder.get_app.config["AUTH_ROLE_PUBLIC"]

    @property
    def auth_ldap_server(self):
        return self.appbuilder.get_app.config["AUTH_LDAP_SERVER"]

    @property
    def auth_ldap_use_tls(self):
        return self.appbuilder.get_app.config["AUTH_LDAP_USE_TLS"]

    @property
    def auth_user_registration(self):
        return self.appbuilder.get_app.config["AUTH_USER_REGISTRATION"]

    @property
    def auth_user_registration_role(self):
        return self.appbuilder.get_app.config["AUTH_USER_REGISTRATION_ROLE"]

    @property
    def auth_ldap_search(self):
        return self.appbuilder.get_app.config["AUTH_LDAP_SEARCH"]

    @property
    def auth_ldap_search_filter(self):
        return self.appbuilder.get_app.config["AUTH_LDAP_SEARCH_FILTER"]

    @property
    def auth_ldap_bind_user(self):
        return self.appbuilder.get_app.config["AUTH_LDAP_BIND_USER"]

    @property
    def auth_ldap_bind_password(self):
        return self.appbuilder.get_app.config["AUTH_LDAP_BIND_PASSWORD"]

    @property
    def auth_ldap_append_domain(self):
        return self.appbuilder.get_app.config["AUTH_LDAP_APPEND_DOMAIN"]

    @property
    def auth_ldap_username_format(self):
        return self.appbuilder.get_app.config["AUTH_LDAP_USERNAME_FORMAT"]

    @property
    def auth_ldap_uid_field(self):
        return self.appbuilder.get_app.config["AUTH_LDAP_UID_FIELD"]

    @property
    def auth_ldap_firstname_field(self):
        return self.appbuilder.get_app.config["AUTH_LDAP_FIRSTNAME_FIELD"]

    @property
    def auth_ldap_lastname_field(self):
        return self.appbuilder.get_app.config["AUTH_LDAP_LASTNAME_FIELD"]

    @property
    def auth_ldap_email_field(self):
        return self.appbuilder.get_app.config["AUTH_LDAP_EMAIL_FIELD"]

    @property
    def auth_ldap_bind_first(self):
        return self.appbuilder.get_app.config["AUTH_LDAP_BIND_FIRST"]

    @property
    def auth_ldap_allow_self_signed(self):
        return self.appbuilder.get_app.config["AUTH_LDAP_ALLOW_SELF_SIGNED"]

    @property
    def auth_ldap_tls_demand(self):
        return self.appbuilder.get_app.config["AUTH_LDAP_TLS_DEMAND"]

    @property
    def auth_ldap_tls_cacertdir(self):
        return self.appbuilder.get_app.config["AUTH_LDAP_TLS_CACERTDIR"]

    @property
    def auth_ldap_tls_cacertfile(self):
        return self.appbuilder.get_app.config["AUTH_LDAP_TLS_CACERTFILE"]

    @property
    def auth_ldap_tls_certfile(self):
        return self.appbuilder.get_app.config["AUTH_LDAP_TLS_CERTFILE"]

    @property
    def auth_ldap_tls_keyfile(self):
        return self.appbuilder.get_app.config["AUTH_LDAP_TLS_KEYFILE"]

    @property
    def openid_providers(self):
        return self.appbuilder.get_app.config["OPENID_PROVIDERS"]

    @property
    def oauth_providers(self):
        return self.appbuilder.get_app.config["OAUTH_PROVIDERS"]

    def oauth_user_info_getter(self, f):
        """
            Decorator function to be the OAuth user info getter
            for all the providers, receives provider and response
            return a dict with the information returned from the provider.
            The returned user info dict should have it's keys with the same
            name as the User Model.

            Use it like this an example for GitHub ::

                @appbuilder.sm.oauth_user_info_getter
                def my_oauth_user_info(sm, provider, response=None):
                    if provider == 'github':
                        me = sm.oauth_remotes[provider].get('user')
                        return {'username': me.data.get('login')}
                    else:
                        return {}
        """

        def wraps(provider, response=None):
            ret = f(self, provider, response=response)
            # Checks if decorator is well behaved and returns a dict as supposed.
            if not type(ret) == dict:
                log.error(
                    "OAuth user info decorated function "
                    "did not returned a dict, but: {0}".format(
                        type(ret)
                    )
                )
                return {}
            return ret

        self.oauth_user_info = wraps
        return wraps

    def get_oauth_token_key_name(self, provider):
        """
            Returns the token_key name for the oauth provider
            if none is configured defaults to oauth_token
            this is configured using OAUTH_PROVIDERS and token_key key.
        """
        for _provider in self.oauth_providers:
            if _provider["name"] == provider:
                return _provider.get("token_key", "oauth_token")

    def get_oauth_token_secret_name(self, provider):
        """
            Returns the token_secret name for the oauth provider
            if none is configured defaults to oauth_secret
            this is configured using OAUTH_PROVIDERS and token_secret
        """
        for _provider in self.oauth_providers:
            if _provider["name"] == provider:
                return _provider.get("token_secret", "oauth_token_secret")

    def set_oauth_session(self, provider, oauth_response):
        """
            Set the current session with OAuth user secrets
        """
        # Get this provider key names for token_key and token_secret
        token_key = self.appbuilder.sm.get_oauth_token_key_name(provider)
        token_secret = self.appbuilder.sm.get_oauth_token_secret_name(provider)
        # Save users token on encrypted session cookie
        session["oauth"] = (
            oauth_response[token_key],
            oauth_response.get(token_secret, ""),
        )
        session["oauth_provider"] = provider

    def get_oauth_user_info(self, provider, resp):
        """
            Since there are different OAuth API's with different ways to
            retrieve user info
        """
        # for GITHUB
        if provider == "github" or provider == "githublocal":
            me = self.appbuilder.sm.oauth_remotes[provider].get("user")
            log.debug("User info from Github: {0}".format(me.data))
            return {"username": "github_" + me.data.get("login")}
        # for twitter
        if provider == "twitter":
            me = self.appbuilder.sm.oauth_remotes[provider].get("account/settings.json")
            log.debug("User info from Twitter: {0}".format(me.data))
            return {"username": "twitter_" + me.data.get("screen_name", "")}
        # for linkedin
        if provider == "linkedin":
            me = self.appbuilder.sm.oauth_remotes[provider].get(
                "people/~:(id,email-address,first-name,last-name)?format=json"
            )
            log.debug("User info from Linkedin: {0}".format(me.data))
            return {
                "username": "linkedin_" + me.data.get("id", ""),
                "email": me.data.get("email-address", ""),
                "first_name": me.data.get("firstName", ""),
                "last_name": me.data.get("lastName", ""),
            }
        # for Google
        if provider == "google":
            me = self.appbuilder.sm.oauth_remotes[provider].get("userinfo")
            log.debug("User info from Google: {0}".format(me.data))
            return {
                "username": "google_" + me.data.get("id", ""),
                "first_name": me.data.get("given_name", ""),
                "last_name": me.data.get("family_name", ""),
                "email": me.data.get("email", ""),
            }
        # for Azure AD Tenant. Azure OAuth response contains
        # JWT token which has user info.
        # JWT token needs to be base64 decoded.
        # https://docs.microsoft.com/en-us/azure/active-directory/develop/
        # active-directory-protocols-oauth-code
        if provider == "azure":
            log.debug("Azure response received : {0}".format(resp))
            id_token = resp["id_token"]
            log.debug(str(id_token))
            me = self._azure_jwt_token_parse(id_token)
            log.debug("Parse JWT token : {0}".format(me))
            return {
                "name": me["name"],
                "email": me["upn"],
                "first_name": me["given_name"],
                "last_name": me["family_name"],
                "id": me["oid"],
                "username": me["oid"],
            }
        else:
            return {}

    def _azure_parse_jwt(self, id_token):
        jwt_token_parts = r"^([^\.\s]*)\.([^\.\s]+)\.([^\.\s]*)$"
        matches = re.search(jwt_token_parts, id_token)
        if not matches or len(matches.groups()) < 3:
            log.error("Unable to parse token.")
            return {}
        return {
            "header": matches.group(1),
            "Payload": matches.group(2),
            "Sig": matches.group(3),
        }

    def _azure_jwt_token_parse(self, id_token):
        jwt_split_token = self._azure_parse_jwt(id_token)
        if not jwt_split_token:
            return

        jwt_payload = jwt_split_token["Payload"]
        # Prepare for base64 decoding
        payload_b64_string = jwt_payload
        payload_b64_string += "=" * (4 - ((len(jwt_payload) % 4)))
        decoded_payload = base64.urlsafe_b64decode(payload_b64_string.encode("ascii"))

        if not decoded_payload:
            log.error("Payload of id_token could not be base64 url decoded.")
            return

        jwt_decoded_payload = json.loads(decoded_payload.decode("utf-8"))

        return jwt_decoded_payload

    def register_views(self):

        # Security APIs
        self.appbuilder.add_api(self.security_api)

        if self.auth_user_registration:
            if self.auth_type == AUTH_DB:
                self.registeruser_view = self.registeruserdbview()
            elif self.auth_type == AUTH_OID:
                self.registeruser_view = self.registeruseroidview()
            elif self.auth_type == AUTH_OAUTH:
                self.registeruser_view = self.registeruseroauthview()
            if self.registeruser_view:
                self.appbuilder.add_view_no_menu(self.registeruser_view)

        self.appbuilder.add_view_no_menu(self.resetpasswordview())
        self.appbuilder.add_view_no_menu(self.resetmypasswordview())
        self.appbuilder.add_view_no_menu(self.userinfoeditview())

        if self.auth_type == AUTH_DB:
            self.user_view = self.userdbmodelview
            self.auth_view = self.authdbview()

        elif self.auth_type == AUTH_LDAP:
            self.user_view = self.userldapmodelview
            self.auth_view = self.authldapview()
        elif self.auth_type == AUTH_OAUTH:
            self.user_view = self.useroauthmodelview
            self.auth_view = self.authoauthview()
        elif self.auth_type == AUTH_REMOTE_USER:
            self.user_view = self.userremoteusermodelview
            self.auth_view = self.authremoteuserview()
        else:
            self.user_view = self.useroidmodelview
            self.auth_view = self.authoidview()
            if self.auth_user_registration:
                pass
                # self.registeruser_view = self.registeruseroidview()
                # self.appbuilder.add_view_no_menu(self.registeruser_view)

        self.appbuilder.add_view_no_menu(self.auth_view)

        self.user_view = self.appbuilder.add_view(
            self.user_view,
            "List Users",
            icon="fa-user",
            label=_("List Users"),
            category="Security",
            category_icon="fa-cogs",
            category_label=_("Security"),
        )

        role_view = self.appbuilder.add_view(
            self.rolemodelview,
            "List Roles",
            icon="fa-group",
            label=_("List Roles"),
            category="Security",
            category_icon="fa-cogs",
        )
        role_view.related_views = [self.user_view.__class__]

        self.appbuilder.add_view(
            self.userstatschartview,
            "User's Statistics",
            icon="fa-bar-chart-o",
            label=_("User's Statistics"),
            category="Security",
        )
        if self.auth_user_registration:
            self.appbuilder.add_view(
                self.registerusermodelview,
                "User's Statistics",
                icon="fa-user-plus",
                label=_("User Registrations"),
                category="Security",
            )
        self.appbuilder.menu.add_separator("Security")
        self.appbuilder.add_view(
            self.permissionmodelview,
            "Base Permissions",
            icon="fa-lock",
            label=_("Base Permissions"),
            category="Security",
        )
        self.appbuilder.add_view(
            self.viewmenumodelview,
            "Views/Menus",
            icon="fa-list-alt",
            label=_("Views/Menus"),
            category="Security",
        )
        self.appbuilder.add_view(
            self.permissionviewmodelview,
            "Permission on Views/Menus",
            icon="fa-link",
            label=_("Permission on Views/Menus"),
            category="Security",
        )

    def create_db(self):
        """
            Setups the DB, creates admin and public roles if they don't exist.
        """
        roles_mapping = self.appbuilder.get_app.config.get('FAB_ROLES_MAPPING', {})
        for pk, name in roles_mapping.items():
            self.update_role(pk, name)
        for role_name in self.builtin_roles:
            self.add_role(role_name)
        if self.auth_role_admin not in self.builtin_roles:
            self.add_role(self.auth_role_admin)
        self.add_role(self.auth_role_public)
        if self.count_users() == 0:
            log.warning(LOGMSG_WAR_SEC_NO_USER)

    def reset_password(self, userid, password):
        """
            Change/Reset a user's password for authdb.
            Password will be hashed and saved.

            :param userid:
                the user.id to reset the password
            :param password:
                The clear text password to reset and save hashed on the db
        """
        user = self.get_user_by_id(userid)
        user.password = generate_password_hash(password)
        self.update_user(user)

    def update_user_auth_stat(self, user, success=True):
        """
            Update authentication successful to user.

            :param user:
                The authenticated user model
            :param success:
                Default to true, if false increments fail_login_count on user model
        """
        if not user.login_count:
            user.login_count = 0
        if not user.fail_login_count:
            user.fail_login_count = 0
        if success:
            user.login_count += 1
            user.fail_login_count = 0
        else:
            user.fail_login_count += 1
        user.last_login = datetime.datetime.now()
        self.update_user(user)

    def auth_user_db(self, username, password):
        """
            Method for authenticating user, auth db style

            :param username:
                The username or registered email address
            :param password:
                The password, will be tested against hashed password on db
        """
        if username is None or username == "":
            return None
        user = self.find_user(username=username)
        if user is None:
            user = self.find_user(email=username)
        if user is None or (not user.is_active):
            log.info(LOGMSG_WAR_SEC_LOGIN_FAILED.format(username))
            return None
        elif check_password_hash(user.password, password):
            self.update_user_auth_stat(user, True)
            return user
        else:
            self.update_user_auth_stat(user, False)
            log.info(LOGMSG_WAR_SEC_LOGIN_FAILED.format(username))
            return None

    def _search_ldap(self, ldap, con, username):
        """
            Searches LDAP for user, assumes ldap_search is set.

            :param ldap: The ldap module reference
            :param con: The ldap connection
            :param username: username to match with auth_ldap_uid_field
            :return: ldap object array
        """
        if self.auth_ldap_append_domain:
            username = username + "@" + self.auth_ldap_append_domain
        if self.auth_ldap_search_filter:
            filter_str = "(&%s(%s=%s))" % (
                self.auth_ldap_search_filter,
                self.auth_ldap_uid_field,
                username,
            )
        else:
            filter_str = "(%s=%s)" % (self.auth_ldap_uid_field, username)
        user = con.search_s(
            self.auth_ldap_search,
            ldap.SCOPE_SUBTREE,
            filter_str,
            [
                self.auth_ldap_firstname_field,
                self.auth_ldap_lastname_field,
                self.auth_ldap_email_field,
            ],
        )
        if user:
            if not user[0][0]:
                return None
        return user

    def _bind_indirect_user(self, ldap, con):
        """
            If using AUTH_LDAP_BIND_USER bind this user before performing search
            :param ldap: The ldap module reference
            :param con: The ldap connection
        """
        indirect_user = self.auth_ldap_bind_user
        if indirect_user:
            indirect_password = self.auth_ldap_bind_password
            log.debug("LDAP indirect bind with: {0}".format(indirect_user))
            con.bind_s(indirect_user, indirect_password)
            log.debug("LDAP BIND indirect OK")

    def _bind_ldap(self, ldap, con, username, password):
        """
            Private to bind/Authenticate a user.
            If AUTH_LDAP_BIND_USER exists then it will bind first with it,
            next will search the LDAP server using the username with UID
            and try to bind to it (OpenLDAP).
            If AUTH_LDAP_BIND_USER does not exit, will bind with username/password
        """
        try:
            if self.auth_ldap_bind_user:
                self._bind_indirect_user(ldap, con)
                user = self._search_ldap(ldap, con, username)
                if user:
                    log.debug("LDAP got User {0}".format(user))
                    # username = DN from search
                    username = user[0][0]
                else:
                    return False
            log.debug("LDAP bind with: {0} {1}".format(username, "XXXXXX"))
            if self.auth_ldap_username_format:
                username = self.auth_ldap_username_format % username
            if self.auth_ldap_append_domain:
                username = username + "@" + self.auth_ldap_append_domain
            con.bind_s(username, password)
            log.debug("LDAP bind OK: {0}".format(username))
            return True
        except ldap.INVALID_CREDENTIALS:
            return False

    @staticmethod
    def ldap_extract(ldap_dict, field, fallback):
        if not ldap_dict.get(field):
            return fallback
        return ldap_dict[field][0].decode("utf-8") or fallback

    def auth_user_ldap(self, username, password):
        """
            Method for authenticating user, auth LDAP style.
            depends on ldap module that is not mandatory requirement
            for F.A.B.

            :param username:
                The username
            :param password:
                The password
        """
        if username is None or username == "":
            return None
        user = self.find_user(username=username)
        if user is not None and (not user.is_active):
            return None
        else:
            try:
                import ldap
            except Exception:
                raise Exception("No ldap library for python.")
            try:
                if self.auth_ldap_allow_self_signed:
                    ldap.set_option(ldap.OPT_X_TLS_REQUIRE_CERT, ldap.OPT_X_TLS_ALLOW)
                    ldap.set_option(ldap.OPT_X_TLS_NEWCTX, 0)
                elif self.auth_ldap_tls_demand:
                    ldap.set_option(ldap.OPT_X_TLS_REQUIRE_CERT, ldap.OPT_X_TLS_DEMAND)
                    ldap.set_option(ldap.OPT_X_TLS_NEWCTX, 0)
                if self.auth_ldap_tls_cacertdir:
                    ldap.set_option(
                        ldap.OPT_X_TLS_CACERTDIR, self.auth_ldap_tls_cacertdir
                    )
                if self.auth_ldap_tls_cacertfile:
                    ldap.set_option(
                        ldap.OPT_X_TLS_CACERTFILE, self.auth_ldap_tls_cacertfile
                    )
                if self.auth_ldap_tls_certfile and self.auth_ldap_tls_keyfile:
                    ldap.set_option(
                        ldap.OPT_X_TLS_CERTFILE, self.auth_ldap_tls_certfile
                    )
                    ldap.set_option(ldap.OPT_X_TLS_KEYFILE, self.auth_ldap_tls_keyfile)
                con = ldap.initialize(self.auth_ldap_server)
                con.set_option(ldap.OPT_REFERRALS, 0)
                if self.auth_ldap_use_tls:
                    try:
                        con.start_tls_s()
                    except Exception:
                        log.info(
                            LOGMSG_ERR_SEC_AUTH_LDAP_TLS.format(self.auth_ldap_server)
                        )
                        return None
                # Authenticate user
                if not self._bind_ldap(ldap, con, username, password):
                    if user:
                        self.update_user_auth_stat(user, False)
                    log.info(LOGMSG_WAR_SEC_LOGIN_FAILED.format(username))
                    return None
                # If user does not exist on the DB and not self user registration, go away
                if not user and not self.auth_user_registration:
                    return None
                # User does not exist, create one if self registration.
                elif not user and self.auth_user_registration:
                    self._bind_indirect_user(ldap, con)
                    new_user = self._search_ldap(ldap, con, username)
                    if not new_user:
                        log.warning(LOGMSG_WAR_SEC_NOLDAP_OBJ.format(username))
                        return None
                    ldap_user_info = new_user[0][1]
                    if self.auth_user_registration and user is None:
                        user = self.add_user(
                            username=username,
                            first_name=self.ldap_extract(
                                ldap_user_info, self.auth_ldap_firstname_field, username
                            ),
                            last_name=self.ldap_extract(
                                ldap_user_info, self.auth_ldap_lastname_field, username
                            ),
                            email=self.ldap_extract(
                                ldap_user_info,
                                self.auth_ldap_email_field,
                                username + "@email.notfound",
                            ),
                            role=self.find_role(self.auth_user_registration_role),
                        )

                self.update_user_auth_stat(user)
                return user

            except ldap.LDAPError as e:
                if type(e.message) == dict and "desc" in e.message:
                    log.error(LOGMSG_ERR_SEC_AUTH_LDAP.format(e.message["desc"]))
                    return None
                else:
                    log.error(e)
                    return None

    def auth_user_oid(self, email):
        """
            OpenID user Authentication

            :param email: user's email to authenticate
            :type self: User model
        """
        user = self.find_user(email=email)
        if user is None or (not user.is_active):
            log.info(LOGMSG_WAR_SEC_LOGIN_FAILED.format(email))
            return None
        else:
            self.update_user_auth_stat(user)
            return user

    def auth_user_remote_user(self, username):
        """
            REMOTE_USER user Authentication

            :param username: user's username for remote auth
            :type self: User model
        """
        user = self.find_user(username=username)

        # User does not exist, create one if auto user registration.
        if user is None and self.auth_user_registration:
            user = self.add_user(
                # All we have is REMOTE_USER, so we set
                # the other fields to blank.
                username=username,
                first_name=username,
                last_name="-",
                email=username + '@email.notfound',
                role=self.find_role(self.auth_user_registration_role),
            )

        # If user does not exist on the DB and not auto user registration,
        # or user is inactive, go away.
        elif user is None or (not user.is_active):
            log.info(LOGMSG_WAR_SEC_LOGIN_FAILED.format(username))
            return None

        self.update_user_auth_stat(user)
        return user

    def auth_user_oauth(self, userinfo):
        """
            OAuth user Authentication

            :userinfo: dict with user information the keys have the same name
            as User model columns.
        """
        if "username" in userinfo:
            user = self.find_user(username=userinfo["username"])
        elif "email" in userinfo:
            user = self.find_user(email=userinfo["email"])
        else:
            log.error("User info does not have username or email {0}".format(userinfo))
            return None
        # User is disabled
        if user and not user.is_active:
            log.info(LOGMSG_WAR_SEC_LOGIN_FAILED.format(userinfo))
            return None
        # If user does not exist on the DB and not self user registration, go away
        if not user and not self.auth_user_registration:
            return None
        # User does not exist, create one if self registration.
        if not user:
            user = self.add_user(
                username=userinfo["username"],
                first_name=userinfo.get("first_name", ""),
                last_name=userinfo.get("last_name", ""),
                email=userinfo.get("email", ""),
                role=self.find_role(self.auth_user_registration_role),
            )
            if not user:
                log.error("Error creating a new OAuth user %s" % userinfo["username"])
                return None
        self.update_user_auth_stat(user)
        return user

    """
        ----------------------------------------
            PERMISSION ACCESS CHECK
        ----------------------------------------
    """

    def is_item_public(self, permission_name, view_name):
        """
            Check if view has public permissions

            :param permission_name:
                the permission: can_show, can_edit...
            :param view_name:
                the name of the class view (child of BaseView)
        """
        permissions = self.get_public_permissions()
        if permissions:
            for i in permissions:
                if (view_name == i.view_menu.name) and (
                    permission_name == i.permission.name
                ):
                    return True
            return False
        else:
            return False

    def _has_access_builtin_roles(
            self,
            role,
            permission_name: str,
            view_name: str
    ) -> bool:
        """
            Checks permission on builtin role
        """
        builtin_pvms = self.builtin_roles.get(role.name, [])
        for pvm in builtin_pvms:
            _view_name = pvm[0]
            _permission_name = pvm[1]
            if (re.match(_view_name, view_name) and
                    re.match(_permission_name, permission_name)):
                return True
        return False

    def _has_view_access(self, user, permission_name, view_name):
        roles = user.roles
        for role in roles:
            if role.name in self.builtin_roles:
                if self._has_access_builtin_roles(
                        role,
                        permission_name,
                        view_name
                ):
                    return True
                else:
                    continue
            permissions = role.permissions
            if permissions:
                for permission in permissions:
                    if (view_name == permission.view_menu.name) and (
                        permission_name == permission.permission.name
                    ):
                        return True
        return False

    def has_access(self, permission_name, view_name):
        """
            Check if current user or public has access to view or menu
        """
        if current_user.is_authenticated:
            return self._has_view_access(g.user, permission_name, view_name)
        elif current_user_jwt:
            return self._has_view_access(current_user_jwt, permission_name, view_name)
        else:
            return self.is_item_public(permission_name, view_name)

    def add_permissions_view(self, base_permissions, view_menu):
        """
            Adds a permission on a view menu to the backend

            :param base_permissions:
                list of permissions from view (all exposed methods):
                 'can_add','can_edit' etc...
            :param view_menu:
                name of the view or menu to add
        """
        view_menu_db = self.add_view_menu(view_menu)
        perm_views = self.find_permissions_view_menu(view_menu_db)

        if not perm_views:
            # No permissions yet on this view
            for permission in base_permissions:
                pv = self.add_permission_view_menu(permission, view_menu)
                if self.auth_role_admin not in self.builtin_roles:
                    role_admin = self.find_role(self.auth_role_admin)
                    self.add_permission_role(role_admin, pv)
        else:
            # Permissions on this view exist but....
            role_admin = self.find_role(self.auth_role_admin)
            for permission in base_permissions:
                # Check if base view permissions exist
                if not self.exist_permission_on_views(perm_views, permission):
                    pv = self.add_permission_view_menu(permission, view_menu)
                    if self.auth_role_admin not in self.builtin_roles:
                        self.add_permission_role(role_admin, pv)
            for perm_view in perm_views:
                if perm_view.permission.name not in base_permissions:
                    # perm to delete
                    roles = self.get_all_roles()
                    perm = self.find_permission(perm_view.permission.name)
                    # del permission from all roles
                    for role in roles:
                        self.del_permission_role(role, perm)
                    self.del_permission_view_menu(perm_view.permission.name, view_menu)
                elif (self.auth_role_admin not in self.builtin_roles and
                        perm_view not in role_admin.permissions):
                    # Role Admin must have all permissions
                    self.add_permission_role(role_admin, perm_view)

    def add_permissions_menu(self, view_menu_name):
        """
            Adds menu_access to menu on permission_view_menu

            :param view_menu_name:
                The menu name
        """
        self.add_view_menu(view_menu_name)
        pv = self.find_permission_view_menu("menu_access", view_menu_name)
        if not pv:
            pv = self.add_permission_view_menu("menu_access", view_menu_name)
        if self.auth_role_admin not in self.builtin_roles:
            role_admin = self.find_role(self.auth_role_admin)
            self.add_permission_role(role_admin, pv)

    def security_cleanup(self, baseviews, menus):
        """
            Will cleanup all unused permissions from the database

            :param baseviews: A list of BaseViews class
            :param menus: Menu class
        """
        viewsmenus = self.get_all_view_menu()
        roles = self.get_all_roles()
        for viewmenu in viewsmenus:
            found = False
            for baseview in baseviews:
                if viewmenu.name == baseview.class_permission_name:
                    found = True
                    break
            if menus.find(viewmenu.name):
                found = True
            if not found:
                permissions = self.find_permissions_view_menu(viewmenu)
                for permission in permissions:
                    for role in roles:
                        self.del_permission_role(role, permission)
                    self.del_permission_view_menu(
                        permission.permission.name, viewmenu.name
                    )
                self.del_view_menu(viewmenu.name)
        self.security_converge(baseviews, menus)

    @staticmethod
<<<<<<< HEAD
    def _get_new_old_permissions(baseview) -> Dict:
        ret = dict()
        for method_name, permission_name in baseview.method_permission_name.items():
            old_permission_name = baseview.previous_method_permission_name.get(
                method_name
            )
            # Actions do not get prefix when normally defined
            if (hasattr(baseview, 'actions') and
                    baseview.actions.get(old_permission_name)):
                permission_prefix = ''
            else:
                permission_prefix = PERMISSION_PREFIX
=======
    def _get_new_old_permissions(
            method_permission_name: Dict,
            previous_method_permission_name: Dict,
    ) -> Dict:
        ret = dict()
        for method_name, permission_name in method_permission_name.items():
            old_permission_name = previous_method_permission_name.get(method_name)
>>>>>>> 2e627648
            if old_permission_name:
                if PERMISSION_PREFIX + permission_name not in ret:
                    ret[
                        PERMISSION_PREFIX + permission_name
                    ] = {permission_prefix + old_permission_name, }
                else:
                    ret[
                        PERMISSION_PREFIX + permission_name
                    ].add(permission_prefix + old_permission_name)
        return ret

    @staticmethod
    def _add_state_transition(
            state_transition: Dict,
            old_view_name: str,
            old_perm_name: str,
            view_name: str,
            perm_name: str
    ) -> None:
        old_pvm = state_transition['add'].get((old_view_name, old_perm_name))
        if old_pvm:
            state_transition['add'][(old_view_name, old_perm_name)].add(
                (view_name, perm_name)
            )
        else:
            state_transition['add'][(old_view_name, old_perm_name)] = {
                (view_name, perm_name)
            }
        state_transition['del_role_pvm'].add((old_view_name, old_perm_name))
        state_transition['del_views'].add(old_view_name)
        state_transition['del_perms'].add(old_perm_name)

    @staticmethod
    def _update_del_transitions(state_transitions: Dict, baseviews: List) -> None:
        """
            Mutates state_transitions, loop baseviews and prunes all
            views and permissions that are not to delete because references
            exist.

        :param baseview:
        :param state_transitions:
        :return:
        """
        for baseview in baseviews:
            state_transitions['del_views'].discard(baseview.class_permission_name)
            for permission in baseview.base_permissions:
                state_transitions['del_role_pvm'].discard(
                    (
                        baseview.class_permission_name,
                        permission
                    )
                )
                state_transitions['del_perms'].discard(permission)

    def create_state_transitions(self, baseviews: List, menus: List) -> Dict:
        """
            Creates a Dict with all the necessary vm/permission transitions

            Dict: {
                    "add": {(<VM>, <PERM>): ((<VM>, PERM), ... )}
                    "del_role_pvm": ((<VM>, <PERM>), ...)
                    "del_views": (<VM>, ... )
                    "del_perms": (<PERM>, ... )
                  }

        :param baseviews: List with all the registered BaseView, BaseApi
        :param menus: List with all the menu entries
        :return: Dict with state transitions
        """
        state_transitions = {
            'add': {},
            'del_role_pvm': set(),
            'del_views': set(),
            'del_perms': set()
        }
        for baseview in baseviews:
            add_all_flag = False
            new_view_name = baseview.class_permission_name
            permission_mapping = self._get_new_old_permissions(baseview)
            if baseview.previous_class_permission_name:
                old_view_name = baseview.previous_class_permission_name
                add_all_flag = True
            else:
                new_view_name = baseview.class_permission_name
                old_view_name = new_view_name
            for new_perm_name in baseview.base_permissions:
                if add_all_flag:
                    old_perm_names = permission_mapping.get(new_perm_name)
                    old_perm_names = old_perm_names or (new_perm_name,)
                    for old_perm_name in old_perm_names:
                        self._add_state_transition(
                            state_transitions,
                            old_view_name,
                            old_perm_name,
                            new_view_name,
                            new_perm_name
                        )
                else:
                    old_perm_names = permission_mapping.get(new_perm_name) or set()
                    for old_perm_name in old_perm_names:
                        self._add_state_transition(
                            state_transitions,
                            old_view_name,
                            old_perm_name,
                            new_view_name,
                            new_perm_name
                        )
        self._update_del_transitions(state_transitions, baseviews)
        return state_transitions

    def security_converge(self, baseviews: List, menus: List, dry=False) -> Dict:
        """
            Converges overridden permissions on all registered views/api
            will compute all necessary operations from `class_permissions_name`,
            `previous_class_permission_name`, method_permission_name`,
            `previous_method_permission_name` class attributes.

        :param baseviews: List of registered views/apis
        :param menus: List of menu items
        :param dry: If True will not change DB
        :return: Dict with the necessary operations (state_transitions)
        """
        state_transitions = self.create_state_transitions(baseviews, menus)
        if dry:
            return state_transitions
        if not state_transitions:
            log.info("No state transitions found")
            return dict()
        log.info(f"State transitions: {state_transitions}")
        roles = self.get_all_roles()
        for role in roles:
            permissions = list(role.permissions)
            for pvm in permissions:
                new_pvm_states = state_transitions['add'].get(
                    (pvm.view_menu.name, pvm.permission.name)
                )
                if not new_pvm_states:
                    continue
                for new_pvm_state in new_pvm_states:
                    new_pvm = self.add_permission_view_menu(
                        new_pvm_state[1], new_pvm_state[0]
                    )
                    self.add_permission_role(role, new_pvm)
                if (pvm.view_menu.name, pvm.permission.name) in state_transitions[
                    'del_role_pvm'
                ]:
                    self.del_permission_role(role, pvm)
        for pvm in state_transitions['del_role_pvm']:

            self.del_permission_view_menu(pvm[1], pvm[0], cascade=False)
        for view_name in state_transitions['del_views']:
            self.del_view_menu(view_name)
        for permission_name in state_transitions['del_perms']:
            self.del_permission(permission_name)
        return state_transitions
    """
     ---------------------------
     INTERFACE ABSTRACT METHODS
     ---------------------------

     ---------------------
     PRIMITIVES FOR USERS
    ----------------------
    """

    def find_register_user(self, registration_hash):
        """
            Generic function to return user registration
        """
        raise NotImplementedError

    def add_register_user(
        self, username, first_name, last_name, email, password="", hashed_password=""
    ):
        """
            Generic function to add user registration
        """
        raise NotImplementedError

    def del_register_user(self, register_user):
        """
            Generic function to delete user registration
        """
        raise NotImplementedError

    def get_user_by_id(self, pk):
        """
            Generic function to return user by it's id (pk)
        """
        raise NotImplementedError

    def find_user(self, username=None, email=None):
        """
            Generic function find a user by it's username or email
        """
        raise NotImplementedError

    def get_all_users(self):
        """
            Generic function that returns all exsiting users
        """
        raise NotImplementedError

    def add_user(self, username, first_name, last_name, email, role, password=""):
        """
            Generic function to create user
        """
        raise NotImplementedError

    def update_user(self, user):
        """
            Generic function to update user

            :param user: User model to update to database
        """
        raise NotImplementedError

    def count_users(self):
        """
            Generic function to count the existing users
        """
        raise NotImplementedError

    """
    ----------------------
     PRIMITIVES FOR ROLES
    ----------------------
    """

    def find_role(self, name):
        raise NotImplementedError

    def add_role(self, name):
        raise NotImplementedError

    def update_role(self, pk, name):
        raise NotImplementedError

    def get_all_roles(self):
        raise NotImplementedError

    """
    ----------------------------
     PRIMITIVES FOR PERMISSIONS
    ----------------------------
    """

    def get_public_permissions(self):
        """
            returns all permissions from public role
        """
        raise NotImplementedError

    def find_permission(self, name):
        """
            Finds and returns a Permission by name
        """
        raise NotImplementedError

    def add_permission(self, name):
        """
            Adds a permission to the backend, model permission

            :param name:
                name of the permission: 'can_add','can_edit' etc...
        """
        raise NotImplementedError

    def del_permission(self, name):
        """
            Deletes a permission from the backend, model permission

            :param name:
                name of the permission: 'can_add','can_edit' etc...
        """
        raise NotImplementedError

    """
    ----------------------
     PRIMITIVES VIEW MENU
    ----------------------
    """

    def find_view_menu(self, name):
        """
            Finds and returns a ViewMenu by name
        """
        raise NotImplementedError

    def get_all_view_menu(self):
        raise NotImplementedError

    def add_view_menu(self, name):
        """
            Adds a view or menu to the backend, model view_menu
            param name:
                name of the view menu to add
        """
        raise NotImplementedError

    def del_view_menu(self, name):
        """
            Deletes a ViewMenu from the backend

            :param name:
                name of the ViewMenu
        """
        raise NotImplementedError

    """
    ----------------------
     PERMISSION VIEW MENU
    ----------------------
    """

    def find_permission_view_menu(self, permission_name, view_menu_name):
        """
            Finds and returns a PermissionView by names
        """
        raise NotImplementedError

    def find_permissions_view_menu(self, view_menu):
        """
            Finds all permissions from ViewMenu, returns list of PermissionView

            :param view_menu: ViewMenu object
            :return: list of PermissionView objects
        """
        raise NotImplementedError

    def add_permission_view_menu(self, permission_name, view_menu_name):
        """
            Adds a permission on a view or menu to the backend

            :param permission_name:
                name of the permission to add: 'can_add','can_edit' etc...
            :param view_menu_name:
                name of the view menu to add
        """
        raise NotImplementedError

    def del_permission_view_menu(self, permission_name, view_menu_name, cascade=True):
        raise NotImplementedError

    def exist_permission_on_views(self, lst, item):
        raise NotImplementedError

    def exist_permission_on_view(self, lst, permission, view_menu):
        raise NotImplementedError

    def add_permission_role(self, role, perm_view):
        """
            Add permission-ViewMenu object to Role

            :param role:
                The role object
            :param perm_view:
                The PermissionViewMenu object
        """
        raise NotImplementedError

    def del_permission_role(self, role, perm_view):
        """
            Remove permission-ViewMenu object to Role

            :param role:
                The role object
            :param perm_view:
                The PermissionViewMenu object
        """
        raise NotImplementedError

    def load_user(self, pk):
        return self.get_user_by_id(int(pk))

    @staticmethod
    def before_request():
        g.user = current_user<|MERGE_RESOLUTION|>--- conflicted
+++ resolved
@@ -1175,7 +1175,6 @@
         self.security_converge(baseviews, menus)
 
     @staticmethod
-<<<<<<< HEAD
     def _get_new_old_permissions(baseview) -> Dict:
         ret = dict()
         for method_name, permission_name in baseview.method_permission_name.items():
@@ -1188,15 +1187,6 @@
                 permission_prefix = ''
             else:
                 permission_prefix = PERMISSION_PREFIX
-=======
-    def _get_new_old_permissions(
-            method_permission_name: Dict,
-            previous_method_permission_name: Dict,
-    ) -> Dict:
-        ret = dict()
-        for method_name, permission_name in method_permission_name.items():
-            old_permission_name = previous_method_permission_name.get(method_name)
->>>>>>> 2e627648
             if old_permission_name:
                 if PERMISSION_PREFIX + permission_name not in ret:
                     ret[
