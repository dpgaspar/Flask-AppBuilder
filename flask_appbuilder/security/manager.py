import datetime
import logging
import re
from typing import Any, Callable, Dict, List, Optional, Set, Tuple, Union

from flask import Flask, g, session, url_for
from flask_appbuilder.exceptions import InvalidLoginAttempt, OAuthProviderUnknown
from flask_babel import lazy_gettext as _
from flask_jwt_extended import current_user as current_user_jwt
from flask_jwt_extended import JWTManager
from flask_limiter import Limiter
from flask_limiter.util import get_remote_address
from flask_login import current_user, LoginManager
import jwt
from werkzeug.security import check_password_hash, generate_password_hash

from .api import SecurityApi
from .registerviews import (
    RegisterUserDBView,
    RegisterUserOAuthView,
    RegisterUserOIDView,
)
from .views import (
    AuthDBView,
    AuthLDAPView,
    AuthOAuthView,
    AuthOIDView,
    AuthRemoteUserView,
    PermissionModelView,
    PermissionViewModelView,
    RegisterUserModelView,
    ResetMyPasswordView,
    ResetPasswordView,
    RoleModelView,
    UserDBModelView,
    UserInfoEditView,
    UserLDAPModelView,
    UserOAuthModelView,
    UserOIDModelView,
    UserRemoteUserModelView,
    UserStatsChartView,
    ViewMenuModelView,
)
from ..basemanager import BaseManager
from ..const import (
    AUTH_DB,
    AUTH_LDAP,
    AUTH_OAUTH,
    AUTH_OID,
    AUTH_REMOTE_USER,
    LOGMSG_ERR_SEC_ADD_REGISTER_USER,
    LOGMSG_ERR_SEC_AUTH_LDAP,
    LOGMSG_ERR_SEC_AUTH_LDAP_TLS,
    LOGMSG_WAR_SEC_LOGIN_FAILED,
    LOGMSG_WAR_SEC_NO_USER,
    LOGMSG_WAR_SEC_NOLDAP_OBJ,
    MICROSOFT_KEY_SET_URL,
    PERMISSION_PREFIX,
)

log = logging.getLogger(__name__)


class AbstractSecurityManager(BaseManager):
    """
    Abstract SecurityManager class, declares all methods used by the
    framework. There is no assumptions about security models or auth types.
    """

    def add_permissions_view(self, base_permissions, view_menu):
        """
        Adds a permission on a view menu to the backend

        :param base_permissions:
            list of permissions from view (all exposed methods):
             'can_add','can_edit' etc...
        :param view_menu:
            name of the view or menu to add
        """
        raise NotImplementedError

    def add_permissions_menu(self, view_menu_name):
        """
        Adds menu_access to menu on permission_view_menu

        :param view_menu_name:
            The menu name
        """
        raise NotImplementedError

    def register_views(self):
        """
        Generic function to create the security views
        """
        raise NotImplementedError

    def is_item_public(self, permission_name, view_name):
        """
        Check if view has public permissions

        :param permission_name:
            the permission: can_show, can_edit...
        :param view_name:
            the name of the class view (child of BaseView)
        """
        raise NotImplementedError

    def has_access(self, permission_name, view_name):
        """
        Check if current user or public has access to view or menu
        """
        raise NotImplementedError

    def security_cleanup(self, baseviews, menus):
        raise NotImplementedError

    def get_first_user(self):
        raise NotImplementedError

    def noop_user_update(self, user) -> None:
        raise NotImplementedError


def _oauth_tokengetter(token=None):
    """
    Default function to return the current user oauth token
    from session cookie.
    """
    token = session.get("oauth")
    log.debug("Token Get: %s", token)
    return token


class BaseSecurityManager(AbstractSecurityManager):
    auth_view = None
    """ The obj instance for authentication view """
    user_view = None
    """ The obj instance for user view """
    registeruser_view = None
    """ The obj instance for registering user view """
    lm = None
    """ Flask-Login LoginManager """
    jwt_manager = None
    """ Flask-JWT-Extended """
    oid = None
    """ Flask-OpenID OpenID """
    oauth = None
    """ Flask-OAuth """
    oauth_remotes = None
    """ OAuth email whitelists """
    oauth_whitelists = {}
    """ Initialized (remote_app) providers dict {'provider_name', OBJ } """
    oauth_tokengetter = _oauth_tokengetter
    """ OAuth tokengetter function override to implement your own tokengetter method """
    oauth_user_info = None

    user_model = None
    """ Override to set your own User Model """
    role_model = None
    """ Override to set your own Role Model """
    permission_model = None
    """ Override to set your own Permission Model """
    viewmenu_model = None
    """ Override to set your own ViewMenu Model """
    permissionview_model = None
    """ Override to set your own PermissionView Model """
    registeruser_model = None
    """ Override to set your own RegisterUser Model """

    userdbmodelview = UserDBModelView
    """ Override if you want your own user db view """
    userldapmodelview = UserLDAPModelView
    """ Override if you want your own user ldap view """
    useroidmodelview = UserOIDModelView
    """ Override if you want your own user OID view """
    useroauthmodelview = UserOAuthModelView
    """ Override if you want your own user OAuth view """
    userremoteusermodelview = UserRemoteUserModelView
    """ Override if you want your own user REMOTE_USER view """
    registerusermodelview = RegisterUserModelView

    authdbview = AuthDBView
    """ Override if you want your own Authentication DB view """
    authldapview = AuthLDAPView
    """ Override if you want your own Authentication LDAP view """
    authoidview = AuthOIDView
    """ Override if you want your own Authentication OID view """
    authoauthview = AuthOAuthView
    """ Override if you want your own Authentication OAuth view """
    authremoteuserview = AuthRemoteUserView
    """ Override if you want your own Authentication REMOTE_USER view """

    registeruserdbview = RegisterUserDBView
    """ Override if you want your own register user db view """
    registeruseroidview = RegisterUserOIDView
    """ Override if you want your own register user OpenID view """
    registeruseroauthview = RegisterUserOAuthView
    """ Override if you want your own register user OAuth view """

    resetmypasswordview = ResetMyPasswordView
    """ Override if you want your own reset my password view """
    resetpasswordview = ResetPasswordView
    """ Override if you want your own reset password view """
    userinfoeditview = UserInfoEditView
    """ Override if you want your own User information edit view """

    # API
    security_api = SecurityApi
    """ Override if you want your own Security API login endpoint """

    rolemodelview = RoleModelView
    permissionmodelview = PermissionModelView
    userstatschartview = UserStatsChartView
    viewmenumodelview = ViewMenuModelView
    permissionviewmodelview = PermissionViewModelView

    def __init__(self, appbuilder):
        super(BaseSecurityManager, self).__init__(appbuilder)
        app = self.appbuilder.get_app
        # Base Security Config
        app.config.setdefault("AUTH_ROLE_ADMIN", "Admin")
        app.config.setdefault("AUTH_ROLE_PUBLIC", "Public")
        app.config.setdefault("AUTH_TYPE", AUTH_DB)
        # Self Registration
        app.config.setdefault("AUTH_USER_REGISTRATION", False)
        app.config.setdefault("AUTH_USER_REGISTRATION_ROLE", self.auth_role_public)
        app.config.setdefault("AUTH_USER_REGISTRATION_ROLE_JMESPATH", None)
        # Role Mapping
        app.config.setdefault("AUTH_ROLES_MAPPING", {})
        app.config.setdefault("AUTH_ROLES_SYNC_AT_LOGIN", False)
        app.config.setdefault("AUTH_API_LOGIN_ALLOW_MULTIPLE_PROVIDERS", False)

        # LDAP Config
        if self.auth_type == AUTH_LDAP:
            if "AUTH_LDAP_SERVER" not in app.config:
                raise Exception(
                    "No AUTH_LDAP_SERVER defined on config"
                    " with AUTH_LDAP authentication type."
                )
            app.config.setdefault("AUTH_LDAP_SEARCH", "")
            app.config.setdefault("AUTH_LDAP_SEARCH_FILTER", "")
            app.config.setdefault("AUTH_LDAP_APPEND_DOMAIN", "")
            app.config.setdefault("AUTH_LDAP_USERNAME_FORMAT", "")
            app.config.setdefault("AUTH_LDAP_BIND_USER", "")
            app.config.setdefault("AUTH_LDAP_BIND_PASSWORD", "")
            # TLS options
            app.config.setdefault("AUTH_LDAP_USE_TLS", False)
            app.config.setdefault("AUTH_LDAP_ALLOW_SELF_SIGNED", False)
            app.config.setdefault("AUTH_LDAP_TLS_DEMAND", False)
            app.config.setdefault("AUTH_LDAP_TLS_CACERTDIR", "")
            app.config.setdefault("AUTH_LDAP_TLS_CACERTFILE", "")
            app.config.setdefault("AUTH_LDAP_TLS_CERTFILE", "")
            app.config.setdefault("AUTH_LDAP_TLS_KEYFILE", "")
            # Mapping options
            app.config.setdefault("AUTH_LDAP_UID_FIELD", "uid")
            app.config.setdefault("AUTH_LDAP_GROUP_FIELD", "memberOf")
            app.config.setdefault("AUTH_LDAP_FIRSTNAME_FIELD", "givenName")
            app.config.setdefault("AUTH_LDAP_LASTNAME_FIELD", "sn")
            app.config.setdefault("AUTH_LDAP_EMAIL_FIELD", "mail")
            # Nested groups options
            app.config.setdefault("AUTH_LDAP_USE_NESTED_GROUPS_FOR_ROLES", False)

        if self.auth_type == AUTH_REMOTE_USER:
            app.config.setdefault("AUTH_REMOTE_USER_ENV_VAR", "REMOTE_USER")

        if self.auth_type == AUTH_REMOTE_USER:
            app.config.setdefault("AUTH_REMOTE_USER_ENV_VAR", "REMOTE_USER")

        # Rate limiting
        app.config.setdefault("AUTH_RATE_LIMITED", False)
        app.config.setdefault("AUTH_RATE_LIMIT", "10 per 20 second")

        if self.auth_type == AUTH_OID:
            from flask_openid import OpenID

            log.warning(
                "AUTH_OID is deprecated and will be removed in version 5. "
                "Migrate to other authentication methods."
            )
            self.oid = OpenID(app)

        if self.auth_type == AUTH_OAUTH:
            from authlib.integrations.flask_client import OAuth

            self.oauth = OAuth(app)
            self.oauth_remotes = {}
            for _provider in self.oauth_providers:
                provider_name = _provider["name"]
                log.debug("OAuth providers init %s", provider_name)
                obj_provider = self.oauth.register(
                    provider_name, **_provider["remote_app"]
                )
                obj_provider._tokengetter = self.oauth_tokengetter
                if not self.oauth_user_info:
                    self.oauth_user_info = self.get_oauth_user_info
                # Whitelist only users with matching emails
                if "whitelist" in _provider:
                    self.oauth_whitelists[provider_name] = _provider["whitelist"]
                self.oauth_remotes[provider_name] = obj_provider

        self._builtin_roles = self.create_builtin_roles()
        # Setup Flask-Login
        self.lm = self.create_login_manager(app)

        # Setup Flask-Jwt-Extended
        self.jwt_manager = self.create_jwt_manager(app)

        # Setup Flask-Limiter
        self.limiter = self.create_limiter(app)

    def create_limiter(self, app: Flask) -> Limiter:
        limiter = Limiter(
            key_func=app.config.get("RATELIMIT_KEY_FUNC", get_remote_address)
        )
        limiter.init_app(app)
        return limiter

    def create_login_manager(self, app) -> LoginManager:
        """
        Override to implement your custom login manager instance

        :param app: Flask app
        """
        lm = LoginManager(app)
        lm.login_view = "login"
        lm.user_loader(self.load_user)
        return lm

    def create_jwt_manager(self, app) -> JWTManager:
        """
        Override to implement your custom JWT manager instance

        :param app: Flask app
        """
        jwt_manager = JWTManager()
        jwt_manager.init_app(app)
        jwt_manager.user_lookup_loader(self.load_user_jwt)
        return jwt_manager

    def create_builtin_roles(self):
        return self.appbuilder.get_app.config.get("FAB_ROLES", {})

    def get_roles_from_keys(self, role_keys: List[str]) -> Set[role_model]:
        """
        Construct a list of FAB role objects, from a list of keys.

        NOTE:
        - keys are things like: "LDAP group DNs" or "OAUTH group names"
        - we use AUTH_ROLES_MAPPING to map from keys, to FAB role names

        :param role_keys: the list of FAB role keys
        :return: a list of RoleModelView
        """
        _roles = set()
        _role_keys = set(role_keys)
        for role_key, fab_role_names in self.auth_roles_mapping.items():
            if role_key in _role_keys:
                for fab_role_name in fab_role_names:
                    fab_role = self.find_role(fab_role_name)
                    if fab_role:
                        _roles.add(fab_role)
                    else:
                        log.warning(
                            "Can't find role specified in AUTH_ROLES_MAPPING: %s",
                            fab_role_name,
                        )
        return _roles

    @property
    def auth_type_provider_name(self) -> Optional[str]:
        provider_to_auth_type = {AUTH_DB: "db", AUTH_LDAP: "ldap"}
        return provider_to_auth_type.get(self.auth_type)

    @property
    def get_url_for_registeruser(self):
        return url_for(
            "%s.%s"
            % (self.registeruser_view.endpoint, self.registeruser_view.default_view)
        )

    @property
    def get_user_datamodel(self):
        return self.user_view.datamodel

    @property
    def get_register_user_datamodel(self):
        return self.registerusermodelview.datamodel

    @property
    def builtin_roles(self) -> Dict[str, Any]:
        return self._builtin_roles

    @property
    def api_login_allow_multiple_providers(self):
        return self.appbuilder.get_app.config["AUTH_API_LOGIN_ALLOW_MULTIPLE_PROVIDERS"]

    @property
    def auth_type(self) -> int:
        return self.appbuilder.get_app.config["AUTH_TYPE"]

    @property
    def auth_username_ci(self) -> str:
        return self.appbuilder.get_app.config.get("AUTH_USERNAME_CI", True)

    @property
    def auth_role_admin(self) -> str:
        return self.appbuilder.get_app.config["AUTH_ROLE_ADMIN"]

    @property
    def auth_role_public(self) -> str:
        return self.appbuilder.get_app.config["AUTH_ROLE_PUBLIC"]

    @property
    def auth_ldap_server(self) -> str:
        return self.appbuilder.get_app.config["AUTH_LDAP_SERVER"]

    @property
    def auth_ldap_use_tls(self) -> bool:
        return self.appbuilder.get_app.config["AUTH_LDAP_USE_TLS"]

    @property
    def auth_user_registration(self) -> bool:
        return self.appbuilder.get_app.config["AUTH_USER_REGISTRATION"]

    @property
    def auth_user_registration_role(self) -> str:
        return self.appbuilder.get_app.config["AUTH_USER_REGISTRATION_ROLE"]

    @property
    def auth_user_registration_role_jmespath(self) -> str:
        return self.appbuilder.get_app.config["AUTH_USER_REGISTRATION_ROLE_JMESPATH"]

    @property
    def auth_remote_user_env_var(self) -> str:
        return self.appbuilder.get_app.config["AUTH_REMOTE_USER_ENV_VAR"]

    @property
    def auth_roles_mapping(self) -> Dict[str, List[str]]:
        return self.appbuilder.get_app.config["AUTH_ROLES_MAPPING"]

    @property
    def auth_roles_sync_at_login(self) -> bool:
        return self.appbuilder.get_app.config["AUTH_ROLES_SYNC_AT_LOGIN"]

    @property
    def auth_ldap_search(self):
        return self.appbuilder.get_app.config["AUTH_LDAP_SEARCH"]

    @property
    def auth_ldap_search_filter(self):
        return self.appbuilder.get_app.config["AUTH_LDAP_SEARCH_FILTER"]

    @property
    def auth_ldap_bind_user(self):
        return self.appbuilder.get_app.config["AUTH_LDAP_BIND_USER"]

    @property
    def auth_ldap_bind_password(self):
        return self.appbuilder.get_app.config["AUTH_LDAP_BIND_PASSWORD"]

    @property
    def auth_ldap_append_domain(self):
        return self.appbuilder.get_app.config["AUTH_LDAP_APPEND_DOMAIN"]

    @property
    def auth_ldap_username_format(self):
        return self.appbuilder.get_app.config["AUTH_LDAP_USERNAME_FORMAT"]

    @property
    def auth_ldap_uid_field(self):
        return self.appbuilder.get_app.config["AUTH_LDAP_UID_FIELD"]

    @property
    def auth_ldap_group_field(self) -> str:
        return self.appbuilder.get_app.config["AUTH_LDAP_GROUP_FIELD"]

    @property
    def auth_ldap_firstname_field(self):
        return self.appbuilder.get_app.config["AUTH_LDAP_FIRSTNAME_FIELD"]

    @property
    def auth_ldap_lastname_field(self):
        return self.appbuilder.get_app.config["AUTH_LDAP_LASTNAME_FIELD"]

    @property
    def auth_ldap_email_field(self):
        return self.appbuilder.get_app.config["AUTH_LDAP_EMAIL_FIELD"]

    @property
    def auth_ldap_bind_first(self):
        return self.appbuilder.get_app.config["AUTH_LDAP_BIND_FIRST"]

    @property
    def auth_ldap_allow_self_signed(self):
        return self.appbuilder.get_app.config["AUTH_LDAP_ALLOW_SELF_SIGNED"]

    @property
    def auth_ldap_tls_demand(self):
        return self.appbuilder.get_app.config["AUTH_LDAP_TLS_DEMAND"]

    @property
    def auth_ldap_tls_cacertdir(self):
        return self.appbuilder.get_app.config["AUTH_LDAP_TLS_CACERTDIR"]

    @property
    def auth_ldap_tls_cacertfile(self):
        return self.appbuilder.get_app.config["AUTH_LDAP_TLS_CACERTFILE"]

    @property
    def auth_ldap_tls_certfile(self):
        return self.appbuilder.get_app.config["AUTH_LDAP_TLS_CERTFILE"]

    @property
    def auth_ldap_tls_keyfile(self):
        return self.appbuilder.get_app.config["AUTH_LDAP_TLS_KEYFILE"]

    @property
    def auth_ldap_use_nested_groups_for_roles(self):
        return self.appbuilder.get_app.config["AUTH_LDAP_USE_NESTED_GROUPS_FOR_ROLES"]

    @property
    def openid_providers(self):
        return self.appbuilder.get_app.config["OPENID_PROVIDERS"]

    @property
    def oauth_providers(self):
        return self.appbuilder.get_app.config["OAUTH_PROVIDERS"]

    @property
    def is_auth_limited(self) -> bool:
        return self.appbuilder.get_app.config["AUTH_RATE_LIMITED"]

    @property
    def auth_rate_limit(self) -> str:
        return self.appbuilder.get_app.config["AUTH_RATE_LIMIT"]

    @property
    def current_user(self):
        if current_user.is_authenticated:
            return g.user
        elif current_user_jwt:
            return current_user_jwt

    def oauth_user_info_getter(
        self,
        func: Callable[["BaseSecurityManager", str, Dict[str, Any]], Dict[str, Any]],
    ):
        """
        Decorator function to be the OAuth user info getter
        for all the providers, receives provider and response
        return a dict with the information returned from the provider.
        The returned user info dict should have it's keys with the same
        name as the User Model.

        Use it like this an example for GitHub ::

            @appbuilder.sm.oauth_user_info_getter
            def my_oauth_user_info(sm, provider, response=None):
                if provider == 'github':
                    me = sm.oauth_remotes[provider].get('user')
                    return {'username': me.data.get('login')}
                return {}
        """

        def wraps(provider: str, response: Dict[str, Any] = None) -> Dict[str, Any]:
            return func(self, provider, response)

        self.oauth_user_info = wraps
        return wraps

    def get_oauth_token_key_name(self, provider):
        """
        Returns the token_key name for the oauth provider
        if none is configured defaults to oauth_token
        this is configured using OAUTH_PROVIDERS and token_key key.
        """
        for _provider in self.oauth_providers:
            if _provider["name"] == provider:
                return _provider.get("token_key", "oauth_token")

    def get_oauth_token_secret_name(self, provider):
        """
        Returns the token_secret name for the oauth provider
        if none is configured defaults to oauth_secret
        this is configured using OAUTH_PROVIDERS and token_secret
        """
        for _provider in self.oauth_providers:
            if _provider["name"] == provider:
                return _provider.get("token_secret", "oauth_token_secret")

    def set_oauth_session(self, provider, oauth_response):
        """
        Set the current session with OAuth user secrets
        """
        # Get this provider key names for token_key and token_secret
        token_key = self.appbuilder.sm.get_oauth_token_key_name(provider)
        token_secret = self.appbuilder.sm.get_oauth_token_secret_name(provider)
        # Save users token on encrypted session cookie
        session["oauth"] = (
            oauth_response[token_key],
            oauth_response.get(token_secret, ""),
        )
        session["oauth_provider"] = provider

    def get_oauth_user_info(
        self, provider: str, resp: Dict[str, Any]
    ) -> Dict[str, Any]:
        """
        Since there are different OAuth APIs with different ways to
        retrieve user info
        """
        # for GITHUB
        if provider == "github" or provider == "githublocal":
            me = self.appbuilder.sm.oauth_remotes[provider].get("user")
            data = me.json()
            log.debug("User info from Github: %s", data)
            return {"username": "github_" + data.get("login")}
        # for twitter
        if provider == "twitter":
            me = self.appbuilder.sm.oauth_remotes[provider].get("account/settings.json")
            data = me.json()
            log.debug("User info from Twitter: %s", data)
            return {"username": "twitter_" + data.get("screen_name", "")}
        # for linkedin
        if provider == "linkedin":
            me = self.appbuilder.sm.oauth_remotes[provider].get(
                "people/~:(id,email-address,first-name,last-name)?format=json"
            )
            data = me.json()
            log.debug("User info from Linkedin: %s", data)
            return {
                "username": "linkedin_" + data.get("id", ""),
                "email": data.get("email-address", ""),
                "first_name": data.get("firstName", ""),
                "last_name": data.get("lastName", ""),
            }
        # for Google
        if provider == "google":
            me = self.appbuilder.sm.oauth_remotes[provider].get("userinfo")
            data = me.json()
            log.debug("User info from Google: %s", data)
            return {
                "username": "google_" + data.get("id", ""),
                "first_name": data.get("given_name", ""),
                "last_name": data.get("family_name", ""),
                "email": data.get("email", ""),
            }
        if provider == "azure":
            me = self._decode_and_validate_azure_jwt(resp["id_token"])
            log.debug("User info from Azure: %s", me)
            # https://learn.microsoft.com/en-us/azure/active-directory/develop/id-token-claims-reference#payload-claims
            return {
                # To keep backward compatibility with previous versions
                # of FAB, we use upn if available, otherwise we use email
                "email": me["upn"] if "upn" in me else me["email"],
                "first_name": me.get("given_name", ""),
                "last_name": me.get("family_name", ""),
                "username": me["oid"],
                "role_keys": me.get("roles", []),
            }
        # for OpenShift
        if provider == "openshift":
            me = self.appbuilder.sm.oauth_remotes[provider].get(
                "apis/user.openshift.io/v1/users/~"
            )
            data = me.json()
            log.debug("User info from OpenShift: %s", data)
            return {"username": "openshift_" + data.get("metadata").get("name")}
        # for Okta
        if provider == "okta":
            me = self.appbuilder.sm.oauth_remotes[provider].get("userinfo")
            data = me.json()
            log.debug("User info from Okta: %s", data)
            if "error" not in data:
                return {
                    "username": f"{provider}_{data['sub']}",
                    "first_name": data.get("given_name", ""),
                    "last_name": data.get("family_name", ""),
                    "email": data["email"],
                    "role_keys": data.get("groups", []),
                }
            else:
                log.error(data.get("error_description"))
                return {}
        # for Auth0
        if provider == "auth0":
            data = self.appbuilder.sm.oauth_remotes[provider].userinfo()
            log.debug("User info from Auth0: %s", data)
            return {
                "username": f"{provider}_{data['sub']}",
                "first_name": data.get("given_name", ""),
                "last_name": data.get("family_name", ""),
                "email": data["email"],
                "role_keys": data.get("groups", []),
            }
        # for Keycloak
        if provider in ["keycloak", "keycloak_before_17"]:
            me = self.appbuilder.sm.oauth_remotes[provider].get(
                "openid-connect/userinfo"
            )
            me.raise_for_status()
            data = me.json()
            log.debug("User info from Keycloak: %s", data)
            return {
                "username": data.get("preferred_username", ""),
                "first_name": data.get("given_name", ""),
                "last_name": data.get("family_name", ""),
                "email": data.get("email", ""),
                "role_keys": data.get("groups", []),
<<<<<<< HEAD
            }
        # for Authentik
        if provider == "authentik":
            id_token = resp["id_token"]
            me = self._get_authentik_token_info(id_token)
            log.debug("User info from authentik: %s", me)
            return {
                "email": me["preferred_username"],
                "first_name": me.get("given_name", ""),
                "username": me["nickname"],
                "role_keys": me.get("groups", []),
            }
=======
            }
        # for Authentik
        if provider == "authentik":
            id_token = resp["id_token"]
            me = self._get_authentik_token_info(id_token)
            log.debug("User info from authentik: %s", me)
            return {
                "email": me["preferred_username"],
                "first_name": me.get("given_name", ""),
                "username": me["nickname"],
                "role_keys": me.get("groups", []),
            }
>>>>>>> 1d27eb42

        raise OAuthProviderUnknown()

    def _get_microsoft_jwks(self) -> List[Dict[str, Any]]:
        import requests

        return requests.get(MICROSOFT_KEY_SET_URL).json()

    def _decode_and_validate_azure_jwt(self, id_token: str) -> Dict[str, str]:
        verify_signature = self.oauth_remotes["azure"].client_kwargs.get(
            "verify_signature", False
        )
        if verify_signature:
            from authlib.jose import JsonWebKey, jwt as authlib_jwt

            keyset = JsonWebKey.import_key_set(self._get_microsoft_jwks())
            claims = authlib_jwt.decode(id_token, keyset)
            claims.validate()
            return claims

        return jwt.decode(id_token, options={"verify_signature": False})

    def _get_authentik_jwks(self, jwks_url) -> dict:
        import requests

        resp = requests.get(jwks_url)
        if resp.status_code == 200:
            return resp.json()
        return False

    def _validate_jwt(self, id_token, jwks):
        from authlib.jose import JsonWebKey, jwt as authlib_jwt

        keyset = JsonWebKey.import_key_set(jwks)
        claims = authlib_jwt.decode(id_token, keyset)
        claims.validate()
        log.info("JWT token is validated")
        return claims

    def _get_authentik_token_info(self, id_token):
        me = jwt.decode(id_token, options={"verify_signature": False})

        verify_signature = self.oauth_remotes["authentik"].client_kwargs.get(
            "verify_signature", True
        )
        if verify_signature:
            # Validate the token using authentik certificate
            jwks_uri = self.oauth_remotes["authentik"].server_metadata.get("jwks_uri")
            if jwks_uri:
                jwks = self._get_authentik_jwks(jwks_uri)
                if jwks:
                    return self._validate_jwt(id_token, jwks)
            else:
                log.error(
                    "jwks_uri not specified in OAuth Providers, "
                    "could not verify token signature"
                )
        else:
            # Return the token info without validating
            log.warning("JWT token is not validated!")
            return me

        raise InvalidLoginAttempt("OAuth signature verify failed")

    def register_views(self):
        if not self.appbuilder.app.config.get("FAB_ADD_SECURITY_VIEWS", True):
            return
        # Security APIs
        self.appbuilder.add_api(self.security_api)

        if self.auth_user_registration:
            if self.auth_type == AUTH_DB:
                self.registeruser_view = self.registeruserdbview()
            elif self.auth_type == AUTH_OID:
                self.registeruser_view = self.registeruseroidview()
            elif self.auth_type == AUTH_OAUTH:
                self.registeruser_view = self.registeruseroauthview()
            if self.registeruser_view:
                self.appbuilder.add_view_no_menu(self.registeruser_view)

        self.appbuilder.add_view_no_menu(self.resetpasswordview())
        self.appbuilder.add_view_no_menu(self.resetmypasswordview())
        self.appbuilder.add_view_no_menu(self.userinfoeditview())

        if self.auth_type == AUTH_DB:
            self.user_view = self.userdbmodelview
            self.auth_view = self.authdbview()

        elif self.auth_type == AUTH_LDAP:
            self.user_view = self.userldapmodelview
            self.auth_view = self.authldapview()
        elif self.auth_type == AUTH_OAUTH:
            self.user_view = self.useroauthmodelview
            self.auth_view = self.authoauthview()
        elif self.auth_type == AUTH_REMOTE_USER:
            self.user_view = self.userremoteusermodelview
            self.auth_view = self.authremoteuserview()
        else:
            self.user_view = self.useroidmodelview
            self.auth_view = self.authoidview()
            if self.auth_user_registration:
                pass
                # self.registeruser_view = self.registeruseroidview()
                # self.appbuilder.add_view_no_menu(self.registeruser_view)

        self.appbuilder.add_view_no_menu(self.auth_view)

        # this needs to be done after the view is added, otherwise the blueprint
        # is not initialized
        if self.is_auth_limited:
            self.limiter.limit(self.auth_rate_limit, methods=["POST"])(
                self.auth_view.blueprint
            )

        self.user_view = self.appbuilder.add_view(
            self.user_view,
            "List Users",
            icon="fa-user",
            label=_("List Users"),
            category="Security",
            category_icon="fa-cogs",
            category_label=_("Security"),
        )

        role_view = self.appbuilder.add_view(
            self.rolemodelview,
            "List Roles",
            icon="fa-group",
            label=_("List Roles"),
            category="Security",
            category_icon="fa-cogs",
        )
        role_view.related_views = [self.user_view.__class__]

        if self.userstatschartview:
            self.appbuilder.add_view(
                self.userstatschartview,
                "User's Statistics",
                icon="fa-bar-chart-o",
                label=_("User's Statistics"),
                category="Security",
            )
        if self.auth_user_registration:
            self.appbuilder.add_view(
                self.registerusermodelview,
                "User Registrations",
                icon="fa-user-plus",
                label=_("User Registrations"),
                category="Security",
            )
        self.appbuilder.menu.add_separator("Security")
        if self.appbuilder.app.config.get("FAB_ADD_SECURITY_PERMISSION_VIEW", True):
            self.appbuilder.add_view(
                self.permissionmodelview,
                "Base Permissions",
                icon="fa-lock",
                label=_("Base Permissions"),
                category="Security",
            )
        if self.appbuilder.app.config.get("FAB_ADD_SECURITY_VIEW_MENU_VIEW", True):
            self.appbuilder.add_view(
                self.viewmenumodelview,
                "Views/Menus",
                icon="fa-list-alt",
                label=_("Views/Menus"),
                category="Security",
            )
        if self.appbuilder.app.config.get(
            "FAB_ADD_SECURITY_PERMISSION_VIEWS_VIEW", True
        ):
            self.appbuilder.add_view(
                self.permissionviewmodelview,
                "Permission on Views/Menus",
                icon="fa-link",
                label=_("Permission on Views/Menus"),
                category="Security",
            )

    def create_db(self):
        """
        Setups the DB, creates admin and public roles if they don't exist.
        """
        roles_mapping = self.appbuilder.get_app.config.get("FAB_ROLES_MAPPING", {})
        for pk, name in roles_mapping.items():
            self.update_role(pk, name)
        for role_name, permission_view_menus in self.builtin_roles.items():
            permission_view_menus = [
                self.add_permission_view_menu(permission_name, view_menu_name)
                for view_menu_name, permission_name in permission_view_menus
            ]
            self.add_role(name=role_name, permissions=permission_view_menus)
        if self.auth_role_admin not in self.builtin_roles:
            self.add_role(self.auth_role_admin)
        self.add_role(self.auth_role_public)
        if self.count_users() == 0:
            log.warning(LOGMSG_WAR_SEC_NO_USER)

    def reset_password(self, userid, password):
        """
        Change/Reset a user's password for authdb.
        Password will be hashed and saved.

        :param userid:
            the user.id to reset the password
        :param password:
            The clear text password to reset and save hashed on the db
        """
        user = self.get_user_by_id(userid)
        user.password = generate_password_hash(password)
        self.update_user(user)

    def update_user_auth_stat(self, user, success=True):
        """
        Update user authentication stats upon successful/unsuccessful
        authentication attempts.

        :param user:
            The identified (but possibly not successfully authenticated) user
            model
        :param success:
        :type success: bool or None
            Defaults to true, if true increments login_count, updates
            last_login, and resets fail_login_count to 0, if false increments
            fail_login_count on user model.
        """
        if not user.login_count:
            user.login_count = 0
        if not user.fail_login_count:
            user.fail_login_count = 0
        if success:
            user.login_count += 1
            user.last_login = datetime.datetime.now()
            user.fail_login_count = 0
        else:
            user.fail_login_count += 1
        self.update_user(user)

    def auth_user_db(self, username, password):
        """
        Method for authenticating user, auth db style

        :param username:
            The username or registered email address
        :param password:
            The password, will be tested against hashed password on db
        """
        if username is None or username == "":
            return None
        first_user = self.get_first_user()
        user = self.find_user(username=username)
        if user is None:
            user = self.find_user(email=username)
        else:
            # Balance failure and success
            _ = self.find_user(email=username)
        if user is None or (not user.is_active):
            # Balance failure and success
            check_password_hash(
                "pbkdf2:sha256:150000$Z3t6fmj2$22da622d94a1f8118"
                "c0976a03d2f18f680bfff877c9a965db9eedc51bc0be87c",
                "password",
            )
            log.info(LOGMSG_WAR_SEC_LOGIN_FAILED, username)
            # Balance failure and success
            if first_user:
                self.noop_user_update(first_user)
            return None
        elif check_password_hash(user.password, password):
            self.update_user_auth_stat(user, True)
            return user
        else:
            self.update_user_auth_stat(user, False)
            log.info(LOGMSG_WAR_SEC_LOGIN_FAILED, username)
            return None

    def _search_ldap(self, ldap, con, username):
        """
        Searches LDAP for user.

        :param ldap: The ldap module reference
        :param con: The ldap connection
        :param username: username to match with AUTH_LDAP_UID_FIELD
        :return: ldap object array
        """
        # always check AUTH_LDAP_SEARCH is set before calling this method
        assert self.auth_ldap_search, "AUTH_LDAP_SEARCH must be set"

        # build the filter string for the LDAP search
        if self.auth_ldap_search_filter:
            filter_str = "(&{0}({1}={2}))".format(
                self.auth_ldap_search_filter, self.auth_ldap_uid_field, username
            )
        else:
            filter_str = "({0}={1})".format(self.auth_ldap_uid_field, username)

        # build what fields to request in the LDAP search
        request_fields = [
            self.auth_ldap_firstname_field,
            self.auth_ldap_lastname_field,
            self.auth_ldap_email_field,
        ]
        if len(self.auth_roles_mapping) > 0:
            request_fields.append(self.auth_ldap_group_field)

        # perform the LDAP search
        log.debug(
            "LDAP search for '%s' with fields %s in scope '%s'",
            filter_str,
            request_fields,
            self.auth_ldap_search,
        )
        raw_search_result = con.search_s(
            self.auth_ldap_search, ldap.SCOPE_SUBTREE, filter_str, request_fields
        )
        log.debug("LDAP search returned: %s", raw_search_result)

        # Remove any search referrals from results
        search_result = [
            (dn, attrs)
            for dn, attrs in raw_search_result
            if dn is not None and isinstance(attrs, dict)
        ]

        # only continue if 0 or 1 results were returned
        if len(search_result) > 1:
            log.error(
                "LDAP search for '%s' in scope '%s' returned multiple results",
                filter_str,
                self.auth_ldap_search,
            )
            return None, None

        try:
            # extract the DN
            user_dn = search_result[0][0]
            # extract the other attributes
            user_info = search_result[0][1]
        except (IndexError, NameError):
            return None, None

        # get nested groups for user
        if self.auth_ldap_use_nested_groups_for_roles:
            nested_groups = self._ldap_get_nested_groups(ldap, con, user_dn)

            if self.auth_ldap_group_field in user_info:
                user_info[self.auth_ldap_group_field].extend(nested_groups)
            else:
                user_info[self.auth_ldap_group_field] = nested_groups

        # return
        return user_dn, user_info

    def _ldap_get_nested_groups(self, ldap, con, user_dn) -> List[str]:
        """
        Searches nested groups for user. Only for MS AD version.

        :param ldap: The ldap module reference
        :param con: The ldap connection
        :param user_dn: user DN to match with CN
        :return: ldap groups array
        """
        log.debug("Nested groups for LDAP enabled.")
        # filter for microsoft active directory only
        nested_groups_filter_str = (
            f"(&(objectCategory=Group)(member:1.2.840.113556.1.4.1941:={user_dn}))"
        )
        nested_groups_request_fields = ["cn"]

        nested_groups_search_result = con.search_s(
            self.auth_ldap_search,
            ldap.SCOPE_SUBTREE,
            nested_groups_filter_str,
            nested_groups_request_fields,
        )
        log.debug(
            "LDAP search for nested groups returned: %s",
            nested_groups_search_result,
        )

        nested_groups = [
            x[0].encode() for x in nested_groups_search_result if x[0] is not None
        ]
        log.debug("LDAP nested groups for users: %s", nested_groups)
        return nested_groups

    def _ldap_calculate_user_roles(
        self, user_attributes: Dict[str, bytes]
    ) -> List[str]:
        user_role_objects = set()

        # apply AUTH_ROLES_MAPPING
        if len(self.auth_roles_mapping) > 0:
            user_role_keys = self.ldap_extract_list(
                user_attributes, self.auth_ldap_group_field
            )
            user_role_objects.update(self.get_roles_from_keys(user_role_keys))

        # apply AUTH_USER_REGISTRATION
        if self.auth_user_registration:
            registration_role_name = self.auth_user_registration_role

            # lookup registration role in flask db
            fab_role = self.find_role(registration_role_name)
            if fab_role:
                user_role_objects.add(fab_role)
            else:
                log.warning(
                    "Can't find AUTH_USER_REGISTRATION role: %s", registration_role_name
                )

        return list(user_role_objects)

    def _ldap_bind_indirect(self, ldap, con) -> None:
        """
        Attempt to bind to LDAP using the AUTH_LDAP_BIND_USER.

        :param ldap: The ldap module reference
        :param con: The ldap connection
        """
        # always check AUTH_LDAP_BIND_USER is set before calling this method
        assert self.auth_ldap_bind_user, "AUTH_LDAP_BIND_USER must be set"

        try:
            log.debug(
                "LDAP bind indirect TRY with username: '%s'", self.auth_ldap_bind_user
            )
            con.simple_bind_s(self.auth_ldap_bind_user, self.auth_ldap_bind_password)
            log.debug(
                "LDAP bind indirect SUCCESS with username: '%s'",
                self.auth_ldap_bind_user,
            )
        except ldap.INVALID_CREDENTIALS as ex:
            log.error(
                "AUTH_LDAP_BIND_USER and AUTH_LDAP_BIND_PASSWORD are"
                " not valid LDAP bind credentials"
            )
            raise ex

    @staticmethod
    def _ldap_bind(ldap, con, dn: str, password: str) -> bool:
        """
        Validates/binds the provided dn/password with the LDAP sever.
        """
        try:
            log.debug("LDAP bind TRY with username: '%s'", dn)
            con.simple_bind_s(dn, password)
            log.debug("LDAP bind SUCCESS with username: '%s'", dn)
            return True
        except ldap.INVALID_CREDENTIALS:
            return False

    @staticmethod
    def ldap_extract(
        ldap_dict: Dict[str, bytes], field_name: str, fallback: str
    ) -> str:
        raw_value = ldap_dict.get(field_name, [bytes()])
        # decode - if empty string, default to fallback, otherwise take first element
        return raw_value[0].decode("utf-8") or fallback

    @staticmethod
    def ldap_extract_list(ldap_dict: Dict[str, bytes], field_name: str) -> List[str]:
        raw_list = ldap_dict.get(field_name, [])
        # decode - removing empty strings
        return [x.decode("utf-8") for x in raw_list if x.decode("utf-8")]

    def auth_user_ldap(self, username, password):
        """
        Method for authenticating user with LDAP.

        NOTE: this depends on python-ldap module

        :param username: the username
        :param password: the password
        """
        # If no username is provided, go away
        if (username is None) or username == "":
            return None

        # Search the DB for this user
        user = self.find_user(username=username)

        # If user is not active, go away
        if user and (not user.is_active):
            return None

        # If user is not registered, and not self-registration, go away
        if (not user) and (not self.auth_user_registration):
            return None

        # Ensure python-ldap is installed
        try:
            import ldap
        except ImportError:
            log.error("python-ldap library is not installed")
            return None

        try:
            # LDAP certificate settings
            if self.auth_ldap_tls_cacertdir:
                ldap.set_option(ldap.OPT_X_TLS_CACERTDIR, self.auth_ldap_tls_cacertdir)
            if self.auth_ldap_tls_cacertfile:
                ldap.set_option(
                    ldap.OPT_X_TLS_CACERTFILE, self.auth_ldap_tls_cacertfile
                )
            if self.auth_ldap_tls_certfile:
                ldap.set_option(ldap.OPT_X_TLS_CERTFILE, self.auth_ldap_tls_certfile)
            if self.auth_ldap_tls_keyfile:
                ldap.set_option(ldap.OPT_X_TLS_KEYFILE, self.auth_ldap_tls_keyfile)
            if self.auth_ldap_allow_self_signed:
                ldap.set_option(ldap.OPT_X_TLS_REQUIRE_CERT, ldap.OPT_X_TLS_ALLOW)
                ldap.set_option(ldap.OPT_X_TLS_NEWCTX, 0)
            elif self.auth_ldap_tls_demand:
                ldap.set_option(ldap.OPT_X_TLS_REQUIRE_CERT, ldap.OPT_X_TLS_DEMAND)
                ldap.set_option(ldap.OPT_X_TLS_NEWCTX, 0)

            # Initialise LDAP connection
            con = ldap.initialize(self.auth_ldap_server)
            con.set_option(ldap.OPT_REFERRALS, 0)
            if self.auth_ldap_use_tls:
                try:
                    con.start_tls_s()
                except Exception:
                    log.error(LOGMSG_ERR_SEC_AUTH_LDAP_TLS, self.auth_ldap_server)
                    return None

            # Define variables, so we can check if they are set in later steps
            user_dn = None
            user_attributes = {}

            # Flow 1 - (Indirect Search Bind):
            #  - in this flow, special bind credentials are used to perform the
            #    LDAP search
            #  - in this flow, AUTH_LDAP_SEARCH must be set
            if self.auth_ldap_bind_user:
                # Bind with AUTH_LDAP_BIND_USER/AUTH_LDAP_BIND_PASSWORD
                # (authorizes for LDAP search)
                self._ldap_bind_indirect(ldap, con)

                # Search for `username`
                #  - returns the `user_dn` needed for binding to validate credentials
                #  - returns the `user_attributes` needed for
                #    AUTH_USER_REGISTRATION/AUTH_ROLES_SYNC_AT_LOGIN
                if self.auth_ldap_search:
                    user_dn, user_attributes = self._search_ldap(ldap, con, username)
                else:
                    log.error(
                        "AUTH_LDAP_SEARCH must be set when using AUTH_LDAP_BIND_USER"
                    )
                    return None

                # If search failed, go away
                if user_dn is None:
                    log.info(LOGMSG_WAR_SEC_NOLDAP_OBJ, username)
                    return None

                # Bind with user_dn/password (validates credentials)
                if not self._ldap_bind(ldap, con, user_dn, password):
                    if user:
                        self.update_user_auth_stat(user, False)

                    # Invalid credentials, go away
                    log.info(LOGMSG_WAR_SEC_LOGIN_FAILED, username)
                    return None

            # Flow 2 - (Direct Search Bind):
            #  - in this flow, the credentials provided by the end-user are used
            #    to perform the LDAP search
            #  - in this flow, we only search LDAP if AUTH_LDAP_SEARCH is set
            #     - features like AUTH_USER_REGISTRATION & AUTH_ROLES_SYNC_AT_LOGIN
            #       will only work if AUTH_LDAP_SEARCH is set
            else:
                # Copy the provided username (so we can apply formatters)
                bind_username = username

                # update `bind_username` by applying AUTH_LDAP_APPEND_DOMAIN
                #  - for Microsoft AD, which allows binding with userPrincipalName
                if self.auth_ldap_append_domain:
                    bind_username = bind_username + "@" + self.auth_ldap_append_domain

                # Update `bind_username` by applying AUTH_LDAP_USERNAME_FORMAT
                #  - for transforming the username into a DN,
                #    for example: "uid=%s,ou=example,o=test"
                if self.auth_ldap_username_format:
                    bind_username = self.auth_ldap_username_format % bind_username

                # Bind with bind_username/password
                # (validates credentials & authorizes for LDAP search)
                if not self._ldap_bind(ldap, con, bind_username, password):
                    if user:
                        self.update_user_auth_stat(user, False)

                    # Invalid credentials, go away
                    log.info(LOGMSG_WAR_SEC_LOGIN_FAILED, bind_username)
                    return None

                # Search for `username` (if AUTH_LDAP_SEARCH is set)
                #  - returns the `user_attributes`
                #    needed for AUTH_USER_REGISTRATION/AUTH_ROLES_SYNC_AT_LOGIN
                #  - we search on `username` not `bind_username`,
                #    because AUTH_LDAP_APPEND_DOMAIN and AUTH_LDAP_USERNAME_FORMAT
                #    would result in an invalid search filter
                if self.auth_ldap_search:
                    user_dn, user_attributes = self._search_ldap(ldap, con, username)

                    # If search failed, go away
                    if user_dn is None:
                        log.info(LOGMSG_WAR_SEC_NOLDAP_OBJ, username)
                        return None

            # Sync the user's roles
            if user and user_attributes and self.auth_roles_sync_at_login:
                user.roles = self._ldap_calculate_user_roles(user_attributes)
                log.debug(
                    "Calculated new roles for user='%s' as: %s", user_dn, user.roles
                )

            # If the user is new, register them
            if (not user) and user_attributes and self.auth_user_registration:
                user = self.add_user(
                    username=username,
                    first_name=self.ldap_extract(
                        user_attributes, self.auth_ldap_firstname_field, ""
                    ),
                    last_name=self.ldap_extract(
                        user_attributes, self.auth_ldap_lastname_field, ""
                    ),
                    email=self.ldap_extract(
                        user_attributes,
                        self.auth_ldap_email_field,
                        f"{username}@email.notfound",
                    ),
                    role=self._ldap_calculate_user_roles(user_attributes),
                )
                log.debug("New user registered: %s", user)

                # If user registration failed, go away
                if not user:
                    log.info(LOGMSG_ERR_SEC_ADD_REGISTER_USER, username)
                    return None

            # LOGIN SUCCESS (only if user is now registered)
            if user:
                self.update_user_auth_stat(user)
                return user
            else:
                return None

        except ldap.LDAPError as e:
            msg = None
            if isinstance(e, dict):
                msg = getattr(e, "message", None)
            if (msg is not None) and ("desc" in msg):
                log.error(LOGMSG_ERR_SEC_AUTH_LDAP, e.message["desc"])
                return None
            else:
                log.error(e)
                return None

    def auth_user_oid(self, email):
        """
        OpenID user Authentication

        :param email: user's email to authenticate
        :type self: User model
        """
        user = self.find_user(email=email)
        if user is None or (not user.is_active):
            log.info(LOGMSG_WAR_SEC_LOGIN_FAILED, email)
            return None
        else:
            self.update_user_auth_stat(user)
            return user

    def auth_user_remote_user(self, username):
        """
        REMOTE_USER user Authentication

        :param username: user's username for remote auth
        :type self: User model
        """
        user = self.find_user(username=username)

        # User does not exist, create one if auto user registration.
        if user is None and self.auth_user_registration:
            user = self.add_user(
                # All we have is REMOTE_USER, so we set
                # the other fields to blank.
                username=username,
                first_name=username,
                last_name="-",
                email=username + "@email.notfound",
                role=self.find_role(self.auth_user_registration_role),
            )

        # If user does not exist on the DB and not auto user registration,
        # or user is inactive, go away.
        elif user is None or (not user.is_active):
            log.info(LOGMSG_WAR_SEC_LOGIN_FAILED, username)
            return None

        self.update_user_auth_stat(user)
        return user

    def _oauth_calculate_user_roles(self, userinfo) -> List[str]:
        user_role_objects = set()

        # apply AUTH_ROLES_MAPPING
        if len(self.auth_roles_mapping) > 0:
            user_role_keys = userinfo.get("role_keys", [])
            user_role_objects.update(self.get_roles_from_keys(user_role_keys))

        # apply AUTH_USER_REGISTRATION_ROLE
        if self.auth_user_registration:
            registration_role_name = self.auth_user_registration_role

            # if AUTH_USER_REGISTRATION_ROLE_JMESPATH is set,
            # use it for the registration role
            if self.auth_user_registration_role_jmespath:
                import jmespath

                registration_role_name = jmespath.search(
                    self.auth_user_registration_role_jmespath, userinfo
                )

            # lookup registration role in flask db
            fab_role = self.find_role(registration_role_name)
            if fab_role:
                user_role_objects.add(fab_role)
            else:
                log.warning(
                    "Can't find AUTH_USER_REGISTRATION role: %s", registration_role_name
                )

        return list(user_role_objects)

    def auth_user_oauth(self, userinfo):
        """
        Method for authenticating user with OAuth.

        :userinfo: dict with user information
                   (keys are the same as User model columns)
        """
        # extract the username from `userinfo`
        if "username" in userinfo:
            username = userinfo["username"]
        elif "email" in userinfo:
            username = userinfo["email"]
        else:
            log.error("OAUTH userinfo does not have username or email %s", userinfo)
            return None

        # If username is empty, go away
        if (username is None) or username == "":
            return None

        # Search the DB for this user
        user = self.find_user(username=username)

        # If user is not active, go away
        if user and (not user.is_active):
            return None

        # If user is not registered, and not self-registration, go away
        if (not user) and (not self.auth_user_registration):
            return None

        # Sync the user's roles
        if user and self.auth_roles_sync_at_login:
            user.roles = self._oauth_calculate_user_roles(userinfo)
            log.debug("Calculated new roles for user='%s' as: %s", username, user.roles)

        # If the user is new, register them
        if (not user) and self.auth_user_registration:
            user = self.add_user(
                username=username,
                first_name=userinfo.get("first_name", ""),
                last_name=userinfo.get("last_name", ""),
                email=userinfo.get("email", "") or f"{username}@email.notfound",
                role=self._oauth_calculate_user_roles(userinfo),
            )
            log.debug("New user registered: %s", user)

            # If user registration failed, go away
            if not user:
                log.error("Error creating a new OAuth user %s", username)
                return None

        # LOGIN SUCCESS (only if user is now registered)
        if user:
            self.update_user_auth_stat(user)
            return user
        else:
            return None

    """
        ----------------------------------------
            PERMISSION ACCESS CHECK
        ----------------------------------------
    """

    def is_item_public(self, permission_name, view_name):
        """
        Check if view has public permissions

        :param permission_name:
            the permission: can_show, can_edit...
        :param view_name:
            the name of the class view (child of BaseView)
        """
        permissions = self.get_public_permissions()
        if permissions:
            for i in permissions:
                if (view_name == i.view_menu.name) and (
                    permission_name == i.permission.name
                ):
                    return True
            return False
        else:
            return False

    def _has_access_builtin_roles(
        self, role, permission_name: str, view_name: str
    ) -> bool:
        """
        Checks permission on builtin role
        """
        builtin_pvms = self.builtin_roles.get(role.name, [])
        for pvm in builtin_pvms:
            _view_name = pvm[0]
            _permission_name = pvm[1]
            if re.match(_view_name, view_name) and re.match(
                _permission_name, permission_name
            ):
                return True
        return False

    def _has_view_access(
        self, user: object, permission_name: str, view_name: str
    ) -> bool:
        roles = user.roles
        db_role_ids = list()
        # First check against builtin (statically configured) roles
        # because no database query is needed
        for role in roles:
            if role.name in self.builtin_roles:
                if self._has_access_builtin_roles(role, permission_name, view_name):
                    return True
            else:
                db_role_ids.append(role.id)

        # If it's not a builtin role check against database store roles
        return self.exist_permission_on_roles(view_name, permission_name, db_role_ids)

    def get_oid_identity_url(self, provider_name: str) -> Optional[str]:
        """
        Returns the OIDC identity provider URL
        """
        for provider in self.openid_providers:
            if provider.get("name") == provider_name:
                return provider.get("url")

    def get_user_roles(self, user) -> List[object]:
        """
        Get current user roles, if user is not authenticated returns the public role
        """
        if not user.is_authenticated:
            return [self.get_public_role()]
        return user.roles

    def get_user_roles_permissions(self, user) -> Dict[str, List[Tuple[str, str]]]:
        """
        Utility method just implemented for SQLAlchemy.
        Take a look to: flask_appbuilder.security.sqla.manager
        :param user:
        :return:
        """
        raise NotImplementedError()

    def get_role_permissions(self, role) -> Set[Tuple[str, str]]:
        """
        Get all permissions for a certain role
        """
        result = set()
        if role.name in self.builtin_roles:
            for permission in self.builtin_roles[role.name]:
                result.add((permission[1], permission[0]))
        else:
            for permission in self.get_db_role_permissions(role.id):
                result.add((permission.permission.name, permission.view_menu.name))
        return result

    def get_user_permissions(self, user) -> Set[Tuple[str, str]]:
        """
        Get all permissions from the current user
        """
        roles = self.get_user_roles(user)
        result = set()
        for role in roles:
            result.update(self.get_role_permissions(role))
        return result

    def _get_user_permission_view_menus(
        self, user: object, permission_name: str, view_menus_name: List[str]
    ) -> Set[str]:
        """
        Return a set of view menu names with a certain permission name
        that a user has access to. Mainly used to fetch all menu permissions
        on a single db call, will also check public permissions and builtin roles
        """
        db_role_ids = list()
        if user is None:
            # include public role
            roles = [self.get_public_role()]
        else:
            roles = user.roles
        # First check against builtin (statically configured) roles
        # because no database query is needed
        result = set()
        for role in roles:
            if role.name in self.builtin_roles:
                for view_menu_name in view_menus_name:
                    if self._has_access_builtin_roles(
                        role, permission_name, view_menu_name
                    ):
                        result.add(view_menu_name)
            else:
                db_role_ids.append(role.id)
        # Then check against database-stored roles
        pvms_names = [
            pvm.view_menu.name
            for pvm in self.find_roles_permission_view_menus(
                permission_name, db_role_ids
            )
        ]
        result.update(pvms_names)
        return result

    def has_access(self, permission_name: str, view_name: str) -> bool:
        """
        Check if current user or public has access to view or menu
        """
        if current_user.is_authenticated:
            return self._has_view_access(g.user, permission_name, view_name)
        elif current_user_jwt:
            return self._has_view_access(current_user_jwt, permission_name, view_name)
        else:
            return self.is_item_public(permission_name, view_name)

    def get_user_menu_access(self, menu_names: List[str] = None) -> Set[str]:
        if current_user.is_authenticated:
            return self._get_user_permission_view_menus(
                g.user, "menu_access", view_menus_name=menu_names
            )
        elif current_user_jwt:
            return self._get_user_permission_view_menus(
                current_user_jwt, "menu_access", view_menus_name=menu_names
            )
        else:
            return self._get_user_permission_view_menus(
                None, "menu_access", view_menus_name=menu_names
            )

    def add_limit_view(self, baseview):
        if not baseview.limits:
            return

        for limit in baseview.limits:
            self.limiter.limit(
                limit_value=limit.limit_value,
                key_func=limit.key_func,
                per_method=limit.per_method,
                methods=limit.methods,
                error_message=limit.error_message,
                exempt_when=limit.exempt_when,
                override_defaults=limit.override_defaults,
                deduct_when=limit.deduct_when,
                on_breach=limit.on_breach,
                cost=limit.cost,
            )(baseview.blueprint)

    def add_permissions_view(self, base_permissions, view_menu):
        """
        Adds a permission on a view menu to the backend

        :param base_permissions:
            list of permissions from view (all exposed methods):
             'can_add','can_edit' etc...
        :param view_menu:
            name of the view or menu to add
        """
        view_menu_db = self.add_view_menu(view_menu)
        perm_views = self.find_permissions_view_menu(view_menu_db)

        if not perm_views:
            # No permissions yet on this view
            for permission in base_permissions:
                pv = self.add_permission_view_menu(permission, view_menu)
                if self.auth_role_admin not in self.builtin_roles:
                    role_admin = self.find_role(self.auth_role_admin)
                    self.add_permission_role(role_admin, pv)
        else:
            # Permissions on this view exist but....
            role_admin = self.find_role(self.auth_role_admin)
            for permission in base_permissions:
                # Check if base view permissions exist
                if not self.exist_permission_on_views(perm_views, permission):
                    pv = self.add_permission_view_menu(permission, view_menu)
                    if self.auth_role_admin not in self.builtin_roles:
                        self.add_permission_role(role_admin, pv)
            for perm_view in perm_views:
                if perm_view.permission is None:
                    # Skip this perm_view, it has a null permission
                    continue
                if perm_view.permission.name not in base_permissions:
                    # perm to delete
                    roles = self.get_all_roles()
                    perm = self.find_permission(perm_view.permission.name)
                    # del permission from all roles
                    for role in roles:
                        self.del_permission_role(role, perm)
                    self.del_permission_view_menu(perm_view.permission.name, view_menu)
                elif (
                    self.auth_role_admin not in self.builtin_roles
                    and perm_view not in role_admin.permissions
                ):
                    # Role Admin must have all permissions
                    self.add_permission_role(role_admin, perm_view)

    def add_permissions_menu(self, view_menu_name):
        """
        Adds menu_access to menu on permission_view_menu

        :param view_menu_name:
            The menu name
        """
        self.add_view_menu(view_menu_name)
        pv = self.find_permission_view_menu("menu_access", view_menu_name)
        if not pv:
            pv = self.add_permission_view_menu("menu_access", view_menu_name)
        if self.auth_role_admin not in self.builtin_roles:
            role_admin = self.find_role(self.auth_role_admin)
            self.add_permission_role(role_admin, pv)

    def security_cleanup(self, baseviews, menus):
        """
        Will cleanup all unused permissions from the database

        :param baseviews: A list of BaseViews class
        :param menus: Menu class
        """
        viewsmenus = self.get_all_view_menu()
        roles = self.get_all_roles()
        for viewmenu in viewsmenus:
            found = False
            for baseview in baseviews:
                if viewmenu.name == baseview.class_permission_name:
                    found = True
                    break
            if menus.find(viewmenu.name):
                found = True
            if not found:
                permissions = self.find_permissions_view_menu(viewmenu)
                for permission in permissions:
                    for role in roles:
                        self.del_permission_role(role, permission)
                    self.del_permission_view_menu(
                        permission.permission.name, viewmenu.name
                    )
                self.del_view_menu(viewmenu.name)
        self.security_converge(baseviews, menus)

    @staticmethod
    def _get_new_old_permissions(baseview) -> Dict:
        ret = dict()
        for method_name, permission_name in baseview.method_permission_name.items():
            old_permission_name = baseview.previous_method_permission_name.get(
                method_name
            )
            # Actions do not get prefix when normally defined
            if hasattr(baseview, "actions") and baseview.actions.get(
                old_permission_name
            ):
                permission_prefix = ""
            else:
                permission_prefix = PERMISSION_PREFIX
            if old_permission_name:
                if PERMISSION_PREFIX + permission_name not in ret:
                    ret[PERMISSION_PREFIX + permission_name] = {
                        permission_prefix + old_permission_name
                    }
                else:
                    ret[PERMISSION_PREFIX + permission_name].add(
                        permission_prefix + old_permission_name
                    )
        return ret

    @staticmethod
    def _add_state_transition(
        state_transition: Dict,
        old_view_name: str,
        old_perm_name: str,
        view_name: str,
        perm_name: str,
    ) -> None:
        old_pvm = state_transition["add"].get((old_view_name, old_perm_name))
        if old_pvm:
            state_transition["add"][(old_view_name, old_perm_name)].add(
                (view_name, perm_name)
            )
        else:
            state_transition["add"][(old_view_name, old_perm_name)] = {
                (view_name, perm_name)
            }
        state_transition["del_role_pvm"].add((old_view_name, old_perm_name))
        state_transition["del_views"].add(old_view_name)
        state_transition["del_perms"].add(old_perm_name)

    @staticmethod
    def _update_del_transitions(state_transitions: Dict, baseviews: List) -> None:
        """
        Mutates state_transitions, loop baseviews and prunes all
        views and permissions that are not to delete because references
        exist.

        :param baseview:
        :param state_transitions:
        :return:
        """
        for baseview in baseviews:
            state_transitions["del_views"].discard(baseview.class_permission_name)
            for permission in baseview.base_permissions:
                state_transitions["del_role_pvm"].discard(
                    (baseview.class_permission_name, permission)
                )
                state_transitions["del_perms"].discard(permission)

    def create_state_transitions(
        self, baseviews: List, menus: Optional[List[Any]]
    ) -> Dict:
        """
        Creates a Dict with all the necessary vm/permission transitions

        Dict: {
                "add": {(<VM>, <PERM>): ((<VM>, PERM), ... )}
                "del_role_pvm": ((<VM>, <PERM>), ...)
                "del_views": (<VM>, ... )
                "del_perms": (<PERM>, ... )
              }

        :param baseviews: List with all the registered BaseView, BaseApi
        :param menus: List with all the menu entries
        :return: Dict with state transitions
        """
        state_transitions = {
            "add": {},
            "del_role_pvm": set(),
            "del_views": set(),
            "del_perms": set(),
        }
        for baseview in baseviews:
            add_all_flag = False
            new_view_name = baseview.class_permission_name
            permission_mapping = self._get_new_old_permissions(baseview)
            if baseview.previous_class_permission_name:
                old_view_name = baseview.previous_class_permission_name
                add_all_flag = True
            else:
                new_view_name = baseview.class_permission_name
                old_view_name = new_view_name
            for new_perm_name in baseview.base_permissions:
                if add_all_flag:
                    old_perm_names = permission_mapping.get(new_perm_name)
                    old_perm_names = old_perm_names or (new_perm_name,)
                    for old_perm_name in old_perm_names:
                        self._add_state_transition(
                            state_transitions,
                            old_view_name,
                            old_perm_name,
                            new_view_name,
                            new_perm_name,
                        )
                else:
                    old_perm_names = permission_mapping.get(new_perm_name) or set()
                    for old_perm_name in old_perm_names:
                        self._add_state_transition(
                            state_transitions,
                            old_view_name,
                            old_perm_name,
                            new_view_name,
                            new_perm_name,
                        )
        self._update_del_transitions(state_transitions, baseviews)
        return state_transitions

    def security_converge(
        self, baseviews: List, menus: Optional[List[Any]], dry=False
    ) -> Dict:
        """
        Converges overridden permissions on all registered views/api
        will compute all necessary operations from `class_permissions_name`,
        `previous_class_permission_name`, method_permission_name`,
        `previous_method_permission_name` class attributes.

        :param baseviews: List of registered views/apis
        :param menus: List of menu items
        :param dry: If True will not change DB
        :return: Dict with the necessary operations (state_transitions)
        """
        state_transitions = self.create_state_transitions(baseviews, menus)
        if dry:
            return state_transitions
        if not state_transitions:
            log.info("No state transitions found")
            return dict()
        log.debug("State transitions: %s", state_transitions)
        roles = self.get_all_roles()
        for role in roles:
            permissions = list(role.permissions)
            for pvm in permissions:
                new_pvm_states = state_transitions["add"].get(
                    (pvm.view_menu.name, pvm.permission.name)
                )
                if not new_pvm_states:
                    continue
                for new_pvm_state in new_pvm_states:
                    new_pvm = self.add_permission_view_menu(
                        new_pvm_state[1], new_pvm_state[0]
                    )
                    self.add_permission_role(role, new_pvm)
                if (pvm.view_menu.name, pvm.permission.name) in state_transitions[
                    "del_role_pvm"
                ]:
                    self.del_permission_role(role, pvm)
        for pvm in state_transitions["del_role_pvm"]:
            self.del_permission_view_menu(pvm[1], pvm[0], cascade=False)
        for view_name in state_transitions["del_views"]:
            self.del_view_menu(view_name)
        for permission_name in state_transitions["del_perms"]:
            self.del_permission(permission_name)
        return state_transitions

    """
     ---------------------------
     INTERFACE ABSTRACT METHODS
     ---------------------------

     ---------------------
     PRIMITIVES FOR USERS
    ----------------------
    """

    def find_register_user(self, registration_hash):
        """
        Generic function to return user registration
        """
        raise NotImplementedError

    def add_register_user(
        self, username, first_name, last_name, email, password="", hashed_password=""
    ):
        """
        Generic function to add user registration
        """
        raise NotImplementedError

    def del_register_user(self, register_user):
        """
        Generic function to delete user registration
        """
        raise NotImplementedError

    def get_user_by_id(self, pk):
        """
        Generic function to return user by it's id (pk)
        """
        raise NotImplementedError

    def find_user(self, username=None, email=None):
        """
        Generic function find a user by it's username or email
        """
        raise NotImplementedError

    def get_all_users(self):
        """
        Generic function that returns all existing users
        """
        raise NotImplementedError

    def get_db_role_permissions(self, role_id: int) -> List[object]:
        """
        Get all DB permissions from a role id
        """
        raise NotImplementedError

    def add_user(self, username, first_name, last_name, email, role, password=""):
        """
        Generic function to create user
        """
        raise NotImplementedError

    def update_user(self, user):
        """
        Generic function to update user

        :param user: User model to update to database
        """
        raise NotImplementedError

    def count_users(self):
        """
        Generic function to count the existing users
        """
        raise NotImplementedError

    """
    ----------------------
     PRIMITIVES FOR ROLES
    ----------------------
    """

    def find_role(self, name):
        raise NotImplementedError

    def add_role(self, name, permissions=None):
        raise NotImplementedError

    def update_role(self, pk, name):
        raise NotImplementedError

    def get_all_roles(self):
        raise NotImplementedError

    """
    ----------------------------
     PRIMITIVES FOR PERMISSIONS
    ----------------------------
    """

    def get_public_role(self):
        """
        returns all permissions from public role
        """
        raise NotImplementedError

    def get_public_permissions(self):
        """
        returns all permissions from public role
        """
        raise NotImplementedError

    def find_permission(self, name):
        """
        Finds and returns a Permission by name
        """
        raise NotImplementedError

    def find_roles_permission_view_menus(
        self, permission_name: str, role_ids: List[int]
    ):
        raise NotImplementedError

    def exist_permission_on_roles(
        self, view_name: str, permission_name: str, role_ids: List[int]
    ) -> bool:
        """
        Finds and returns permission views for a group of roles
        """
        raise NotImplementedError

    def add_permission(self, name):
        """
        Adds a permission to the backend, model permission

        :param name:
            name of the permission: 'can_add','can_edit' etc...
        """
        raise NotImplementedError

    def del_permission(self, name):
        """
        Deletes a permission from the backend, model permission

        :param name:
            name of the permission: 'can_add','can_edit' etc...
        """
        raise NotImplementedError

    """
    ----------------------
     PRIMITIVES VIEW MENU
    ----------------------
    """

    def find_view_menu(self, name):
        """
        Finds and returns a ViewMenu by name
        """
        raise NotImplementedError

    def get_all_view_menu(self):
        raise NotImplementedError

    def add_view_menu(self, name):
        """
        Adds a view or menu to the backend, model view_menu
        param name:
            name of the view menu to add
        """
        raise NotImplementedError

    def del_view_menu(self, name):
        """
        Deletes a ViewMenu from the backend

        :param name:
            name of the ViewMenu
        """
        raise NotImplementedError

    """
    ----------------------
     PERMISSION VIEW MENU
    ----------------------
    """

    def find_permission_view_menu(self, permission_name, view_menu_name):
        """
        Finds and returns a PermissionView by names
        """
        raise NotImplementedError

    def find_permissions_view_menu(self, view_menu):
        """
        Finds all permissions from ViewMenu, returns list of PermissionView

        :param view_menu: ViewMenu object
        :return: list of PermissionView objects
        """
        raise NotImplementedError

    def add_permission_view_menu(self, permission_name, view_menu_name):
        """
        Adds a permission on a view or menu to the backend

        :param permission_name:
            name of the permission to add: 'can_add','can_edit' etc...
        :param view_menu_name:
            name of the view menu to add
        """
        raise NotImplementedError

    def del_permission_view_menu(self, permission_name, view_menu_name, cascade=True):
        raise NotImplementedError

    def exist_permission_on_views(self, lst, item):
        raise NotImplementedError

    def exist_permission_on_view(self, lst, permission, view_menu):
        raise NotImplementedError

    def add_permission_role(self, role, perm_view):
        """
        Add permission-ViewMenu object to Role

        :param role:
            The role object
        :param perm_view:
            The PermissionViewMenu object
        """
        raise NotImplementedError

    def del_permission_role(self, role, perm_view):
        """
        Remove permission-ViewMenu object to Role

        :param role:
            The role object
        :param perm_view:
            The PermissionViewMenu object
        """
        raise NotImplementedError

    def export_roles(
        self, path: Optional[str] = None, indent: Optional[Union[int, str]] = None
    ) -> None:
        """Exports roles to JSON file."""
        raise NotImplementedError

    def import_roles(self, path: str) -> None:
        """Imports roles from JSON file."""
        raise NotImplementedError

    def load_user(self, pk):
        user = self.get_user_by_id(int(pk))
        if user.is_active:
            return user

    def load_user_jwt(self, _jwt_header, jwt_data):
        identity = jwt_data["sub"]
        user = self.load_user(identity)
        if user.is_active:
            # Set flask g.user to JWT user, we can't do it on before request
            g.user = user
            return user

    @staticmethod
    def before_request():
        g.user = current_user<|MERGE_RESOLUTION|>--- conflicted
+++ resolved
@@ -707,7 +707,6 @@
                 "last_name": data.get("family_name", ""),
                 "email": data.get("email", ""),
                 "role_keys": data.get("groups", []),
-<<<<<<< HEAD
             }
         # for Authentik
         if provider == "authentik":
@@ -720,20 +719,6 @@
                 "username": me["nickname"],
                 "role_keys": me.get("groups", []),
             }
-=======
-            }
-        # for Authentik
-        if provider == "authentik":
-            id_token = resp["id_token"]
-            me = self._get_authentik_token_info(id_token)
-            log.debug("User info from authentik: %s", me)
-            return {
-                "email": me["preferred_username"],
-                "first_name": me.get("given_name", ""),
-                "username": me["nickname"],
-                "role_keys": me.get("groups", []),
-            }
->>>>>>> 1d27eb42
 
         raise OAuthProviderUnknown()
 
