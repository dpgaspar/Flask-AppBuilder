import base64
import datetime
import json
import logging
import re
from typing import Any, Dict, List, Optional, Set, Tuple, Union

from flask import Flask, g, session, url_for, make_response
from flask_babel import lazy_gettext as _
from flask_jwt_extended import current_user as current_user_jwt
from flask_jwt_extended import JWTManager
from flask_limiter import Limiter
from flask_limiter.util import get_remote_address
from flask_login import current_user, LoginManager
from werkzeug.security import check_password_hash, generate_password_hash

from .api import SecurityApi
from .registerviews import (
    RegisterUserDBView,
    RegisterUserOAuthView,
    RegisterUserOIDView,
    RegisterUserADFSView,
)
from .views import (
    AuthADFSView,
    AuthDBView,
    AuthLDAPView,
    AuthOAuthView,
    AuthOIDView,
    AuthRemoteUserView,
    PermissionModelView,
    PermissionViewModelView,
    RegisterUserModelView,
    ResetMyPasswordView,
    ResetPasswordView,
    RoleModelView,
    UserDBModelView,
    UserInfoEditView,
    UserLDAPModelView,
    UserADFSModelView,
    UserOAuthModelView,
    UserOIDModelView,
    UserRemoteUserModelView,
    UserStatsChartView,
    ViewMenuModelView,
)
from ..basemanager import BaseManager
from ..const import (
    AUTH_DB,
    AUTH_LDAP,
    AUTH_OAUTH,
    AUTH_ADFS,
    AUTH_OID,
    AUTH_REMOTE_USER,
    LOGMSG_ERR_SEC_ADD_REGISTER_USER,
    LOGMSG_ERR_SEC_AUTH_LDAP,
    LOGMSG_ERR_SEC_AUTH_LDAP_TLS,
    LOGMSG_WAR_SEC_LOGIN_FAILED,
    LOGMSG_WAR_SEC_NO_USER,
    LOGMSG_WAR_SEC_NOLDAP_OBJ,
    PERMISSION_PREFIX,
)

log = logging.getLogger(__name__)


class AbstractSecurityManager(BaseManager):
    """
    Abstract SecurityManager class, declares all methods used by the
    framework. There is no assumptions about security models or auth types.
    """

    def add_permissions_view(self, base_permissions, view_menu):
        """
        Adds a permission on a view menu to the backend

        :param base_permissions:
            list of permissions from view (all exposed methods):
             'can_add','can_edit' etc...
        :param view_menu:
            name of the view or menu to add
        """
        raise NotImplementedError

    def add_permissions_menu(self, view_menu_name):
        """
        Adds menu_access to menu on permission_view_menu

        :param view_menu_name:
            The menu name
        """
        raise NotImplementedError

    def register_views(self):
        """
        Generic function to create the security views
        """
        raise NotImplementedError

    def is_item_public(self, permission_name, view_name):
        """
        Check if view has public permissions

        :param permission_name:
            the permission: can_show, can_edit...
        :param view_name:
            the name of the class view (child of BaseView)
        """
        raise NotImplementedError

    def has_access(self, permission_name, view_name):
        """
        Check if current user or public has access to view or menu
        """
        raise NotImplementedError

    def security_cleanup(self, baseviews, menus):
        raise NotImplementedError

    def get_first_user(self):
        raise NotImplementedError

    def noop_user_update(self, user) -> None:
        raise NotImplementedError


def _oauth_tokengetter(token=None):
    """
    Default function to return the current user oauth token
    from session cookie.
    """
    token = session.get("oauth")
    log.debug("Token Get: %s", token)
    return token


class BaseSecurityManager(AbstractSecurityManager):
    auth_view = None
    """ The obj instance for authentication view """
    user_view = None
    """ The obj instance for user view """
    registeruser_view = None
    """ The obj instance for registering user view """
    lm = None
    """ Flask-Login LoginManager """
    jwt_manager = None
    """ Flask-JWT-Extended """
    oid = None
    """ Flask-OpenID OpenID """
    oauth = None
    """ Flask-OAuth """
    oauth_remotes = None
    """ OAuth email whitelists """
    oauth_whitelists = {}
    """ Initialized (remote_app) providers dict {'provider_name', OBJ } """
    oauth_tokengetter = _oauth_tokengetter
    """ OAuth tokengetter function override to implement your own tokengetter method """
    oauth_user_info = None

    user_model = None
    """ Override to set your own User Model """
    role_model = None
    """ Override to set your own Role Model """
    permission_model = None
    """ Override to set your own Permission Model """
    viewmenu_model = None
    """ Override to set your own ViewMenu Model """
    permissionview_model = None
    """ Override to set your own PermissionView Model """
    registeruser_model = None
    """ Override to set your own RegisterUser Model """

    userdbmodelview = UserDBModelView
    """ Override if you want your own user db view """
    userldapmodelview = UserLDAPModelView
    """ Override if you want your own user ldap view """
    useroidmodelview = UserOIDModelView
    """ Override if you want your own user OID view """
    useroauthmodelview = UserOAuthModelView
    """ Override if you want your own user OAuth view """
    userADFSmodelview = UserADFSModelView
    """ Override if you want your own user ADFS view """
    userremoteusermodelview = UserRemoteUserModelView
    """ Override if you want your own user REMOTE_USER view """
    registerusermodelview = RegisterUserModelView

    authdbview = AuthDBView
    """ Override if you want your own Authentication DB view """
    authldapview = AuthLDAPView
    """ Override if you want your own Authentication LDAP view """
    authoidview = AuthOIDView
    """ Override if you want your own Authentication OID view """
    authoauthview = AuthOAuthView
    """ Override if you want your own Authentication OAuth view """
    authremoteuserview = AuthRemoteUserView
    """ Override if you want your own Authentication REMOTE_USER view """
    authADFSview = AuthADFSView
    """ Override if you want your own Authentication ADFS view """

    registeruserdbview = RegisterUserDBView
    """ Override if you want your own register user db view """
    registeruseroidview = RegisterUserOIDView
    """ Override if you want your own register user OpenID view """
    registeruseroauthview = RegisterUserOAuthView
    """ Override if you want your own register user OAuth view """
    registeruserADFSview = RegisterUserADFSView
    """ Override if you want your own register user ADFS view """


    resetmypasswordview = ResetMyPasswordView
    """ Override if you want your own reset my password view """
    resetpasswordview = ResetPasswordView
    """ Override if you want your own reset password view """
    userinfoeditview = UserInfoEditView
    """ Override if you want your own User information edit view """

    # API
    security_api = SecurityApi
    """ Override if you want your own Security API login endpoint """

    rolemodelview = RoleModelView
    permissionmodelview = PermissionModelView
    userstatschartview = UserStatsChartView
    viewmenumodelview = ViewMenuModelView
    permissionviewmodelview = PermissionViewModelView

    def __init__(self, appbuilder):
        super(BaseSecurityManager, self).__init__(appbuilder)
        app = self.appbuilder.get_app
        # Base Security Config
        app.config.setdefault("AUTH_ROLE_ADMIN", "Admin")
        app.config.setdefault("AUTH_ROLE_PUBLIC", "Public")
        app.config.setdefault("AUTH_TYPE", AUTH_DB)
        # Self Registration
        app.config.setdefault("AUTH_USER_REGISTRATION", False)
        app.config.setdefault("AUTH_USER_REGISTRATION_ROLE", self.auth_role_public)
        app.config.setdefault("AUTH_USER_REGISTRATION_ROLE_JMESPATH", None)
        # Role Mapping
        app.config.setdefault("AUTH_ROLES_MAPPING", {})
        app.config.setdefault("AUTH_ROLES_SYNC_AT_LOGIN", False)
        app.config.setdefault("AUTH_API_LOGIN_ALLOW_MULTIPLE_PROVIDERS", False)

        # LDAP Config
        if self.auth_type == AUTH_LDAP:
            if "AUTH_LDAP_SERVER" not in app.config:
                raise Exception(
                    "No AUTH_LDAP_SERVER defined on config"
                    " with AUTH_LDAP authentication type."
                )
            app.config.setdefault("AUTH_LDAP_SEARCH", "")
            app.config.setdefault("AUTH_LDAP_SEARCH_FILTER", "")
            app.config.setdefault("AUTH_LDAP_APPEND_DOMAIN", "")
            app.config.setdefault("AUTH_LDAP_USERNAME_FORMAT", "")
            app.config.setdefault("AUTH_LDAP_BIND_USER", "")
            app.config.setdefault("AUTH_LDAP_BIND_PASSWORD", "")
            # TLS options
            app.config.setdefault("AUTH_LDAP_USE_TLS", False)
            app.config.setdefault("AUTH_LDAP_ALLOW_SELF_SIGNED", False)
            app.config.setdefault("AUTH_LDAP_TLS_DEMAND", False)
            app.config.setdefault("AUTH_LDAP_TLS_CACERTDIR", "")
            app.config.setdefault("AUTH_LDAP_TLS_CACERTFILE", "")
            app.config.setdefault("AUTH_LDAP_TLS_CERTFILE", "")
            app.config.setdefault("AUTH_LDAP_TLS_KEYFILE", "")
            # Mapping options
            app.config.setdefault("AUTH_LDAP_UID_FIELD", "uid")
            app.config.setdefault("AUTH_LDAP_GROUP_FIELD", "memberOf")
            app.config.setdefault("AUTH_LDAP_FIRSTNAME_FIELD", "givenName")
            app.config.setdefault("AUTH_LDAP_LASTNAME_FIELD", "sn")
            app.config.setdefault("AUTH_LDAP_EMAIL_FIELD", "mail")

        # ADFS Config
        if self.auth_type == AUTH_ADFS:
            if "AUTH_ADFS_XML_FILE_IDP" or "AUTH_ADFS_XML_FILE_SP" or "AUTH_ADFS_ADVANCED_SETTINGS" not in app.config:
                pass
                #raise Exception(
                #    "No AUTH_ADFS_XML_FILE_IDP or AUTH_ADFS_XML_FILE_SP or AUTH_ADFS_ADVANCED_SETTINGS defined in config"
                #    " with AUTH_ADFS authentication type."
                #)
                        
            # app.config.setdefault("AUTH_LDAP_SEARCH_FILTER", "")
            # app.config.setdefault("AUTH_LDAP_APPEND_DOMAIN", "")
            # app.config.setdefault("AUTH_LDAP_USERNAME_FORMAT", "")
            # app.config.setdefault("AUTH_LDAP_BIND_USER", "")
            # app.config.setdefault("AUTH_LDAP_BIND_PASSWORD", "")
            # # TLS options
            # app.config.setdefault("AUTH_LDAP_USE_TLS", False)
            # app.config.setdefault("AUTH_LDAP_ALLOW_SELF_SIGNED", False)
            # app.config.setdefault("AUTH_LDAP_TLS_DEMAND", False)
            # app.config.setdefault("AUTH_LDAP_TLS_CACERTDIR", "")
            # app.config.setdefault("AUTH_LDAP_TLS_CACERTFILE", "")
            # app.config.setdefault("AUTH_LDAP_TLS_CERTFILE", "")
            # app.config.setdefault("AUTH_LDAP_TLS_KEYFILE", "")
            # Mapping options - need to be update
            app.config.setdefault("AUTH_ADFS_UID_FIELD", "http://schemas.xmlsoap.org/ws/2005/05/identity/claims/upn")
            app.config.setdefault("AUTH_ADFS_GROUP_FIELD", "")
            app.config.setdefault("AUTH_ADFS_FIRSTNAME_FIELD", "http://schemas.xmlsoap.org/ws/2005/05/identity/claims/givenname")
            app.config.setdefault("AUTH_ADFS_LASTNAME_FIELD", "http://schemas.xmlsoap.org/ws/2005/05/identity/claims/surname'")
            app.config.setdefault("AUTH_ADFS_EMAIL_FIELD", "http://schemas.xmlsoap.org/ws/2005/05/identity/claims/upn")

        # Rate limiting
        app.config.setdefault("AUTH_RATE_LIMITED", False)
        app.config.setdefault("AUTH_RATE_LIMIT", "10 per 20 second")

        if self.auth_type == AUTH_OID:
            from flask_openid import OpenID

            self.oid = OpenID(app)
        if self.auth_type == AUTH_OAUTH:
            from authlib.integrations.flask_client import OAuth

            self.oauth = OAuth(app)
            self.oauth_remotes = dict()
            for _provider in self.oauth_providers:
                provider_name = _provider["name"]
                log.debug("OAuth providers init %s", provider_name)
                obj_provider = self.oauth.register(
                    provider_name, **_provider["remote_app"]
                )
                obj_provider._tokengetter = self.oauth_tokengetter
                if not self.oauth_user_info:
                    self.oauth_user_info = self.get_oauth_user_info
                # Whitelist only users with matching emails
                if "whitelist" in _provider:
                    self.oauth_whitelists[provider_name] = _provider["whitelist"]
                self.oauth_remotes[provider_name] = obj_provider

        self._builtin_roles = self.create_builtin_roles()
        # Setup Flask-Login
        self.lm = self.create_login_manager(app)

        # Setup Flask-Jwt-Extended
        self.jwt_manager = self.create_jwt_manager(app)

        # Setup Flask-Limiter
        self.limiter = self.create_limiter(app)

    def create_limiter(self, app: Flask) -> Limiter:
        limiter = Limiter(
            key_func=app.config.get("RATELIMIT_KEY_FUNC", get_remote_address)
        )
        limiter.init_app(app)
        return limiter

    def create_login_manager(self, app) -> LoginManager:
        """
        Override to implement your custom login manager instance

        :param app: Flask app
        """
        lm = LoginManager(app)
        lm.login_view = "login"
        lm.user_loader(self.load_user)
        return lm

    def create_jwt_manager(self, app) -> JWTManager:
        """
        Override to implement your custom JWT manager instance

        :param app: Flask app
        """
        jwt_manager = JWTManager()
        jwt_manager.init_app(app)
        jwt_manager.user_lookup_loader(self.load_user_jwt)
        return jwt_manager

    def create_builtin_roles(self):
        return self.appbuilder.get_app.config.get("FAB_ROLES", {})

    def get_roles_from_keys(self, role_keys: List[str]) -> Set[role_model]:
        """
        Construct a list of FAB role objects, from a list of keys.

        NOTE:
        - keys are things like: "LDAP group DNs" or "OAUTH group names"
        - we use AUTH_ROLES_MAPPING to map from keys, to FAB role names

        :param role_keys: the list of FAB role keys
        :return: a list of RoleModelView
        """
        _roles = set()
        _role_keys = set(role_keys)
        for role_key, fab_role_names in self.auth_roles_mapping.items():
            if role_key in _role_keys:
                for fab_role_name in fab_role_names:
                    fab_role = self.find_role(fab_role_name)
                    if fab_role:
                        _roles.add(fab_role)
                    else:
                        log.warning(
                            "Can't find role specified in AUTH_ROLES_MAPPING: %s",
                            fab_role_name,
                        )
        return _roles

    @property
    def auth_type_provider_name(self) -> Optional[str]:
        provider_to_auth_type = {AUTH_DB: "db", AUTH_LDAP: "ldap"}
        return provider_to_auth_type.get(self.auth_type)

    @property
    def get_url_for_registeruser(self):
        return url_for(
            "%s.%s"
            % (self.registeruser_view.endpoint, self.registeruser_view.default_view)
        )

    @property
    def get_user_datamodel(self):
        return self.user_view.datamodel

    @property
    def get_register_user_datamodel(self):
        return self.registerusermodelview.datamodel

    @property
    def builtin_roles(self) -> Dict[str, Any]:
        return self._builtin_roles

    @property
    def api_login_allow_multiple_providers(self):
        return self.appbuilder.get_app.config["AUTH_API_LOGIN_ALLOW_MULTIPLE_PROVIDERS"]

    @property
    def auth_type(self) -> int:
        return self.appbuilder.get_app.config["AUTH_TYPE"]

    @property
    def auth_username_ci(self) -> str:
        return self.appbuilder.get_app.config.get("AUTH_USERNAME_CI", True)

    @property
    def auth_role_admin(self) -> str:
        return self.appbuilder.get_app.config["AUTH_ROLE_ADMIN"]

    @property
    def auth_role_public(self) -> str:
        return self.appbuilder.get_app.config["AUTH_ROLE_PUBLIC"]

    @property
    def auth_ldap_server(self) -> str:
        return self.appbuilder.get_app.config["AUTH_LDAP_SERVER"]

    @property
    def auth_ldap_use_tls(self) -> bool:
        return self.appbuilder.get_app.config["AUTH_LDAP_USE_TLS"]

    @property
    def auth_user_registration(self) -> bool:
        return self.appbuilder.get_app.config["AUTH_USER_REGISTRATION"]

    @property
    def auth_user_registration_role(self) -> str:
        return self.appbuilder.get_app.config["AUTH_USER_REGISTRATION_ROLE"]

    @property
    def auth_user_registration_role_jmespath(self) -> str:
        return self.appbuilder.get_app.config["AUTH_USER_REGISTRATION_ROLE_JMESPATH"]

    @property
    def auth_roles_mapping(self) -> Dict[str, List[str]]:
        return self.appbuilder.get_app.config["AUTH_ROLES_MAPPING"]

    @property
    def auth_roles_sync_at_login(self) -> bool:
        return self.appbuilder.get_app.config["AUTH_ROLES_SYNC_AT_LOGIN"]

    @property
    def auth_ldap_search(self):
        return self.appbuilder.get_app.config["AUTH_LDAP_SEARCH"]

    @property
    def auth_ldap_search_filter(self):
        return self.appbuilder.get_app.config["AUTH_LDAP_SEARCH_FILTER"]

    @property
    def auth_ldap_bind_user(self):
        return self.appbuilder.get_app.config["AUTH_LDAP_BIND_USER"]

    @property
    def auth_ldap_bind_password(self):
        return self.appbuilder.get_app.config["AUTH_LDAP_BIND_PASSWORD"]

    @property
    def auth_ldap_append_domain(self):
        return self.appbuilder.get_app.config["AUTH_LDAP_APPEND_DOMAIN"]

    @property
    def auth_ldap_username_format(self):
        return self.appbuilder.get_app.config["AUTH_LDAP_USERNAME_FORMAT"]

    @property
    def auth_ldap_uid_field(self):
        return self.appbuilder.get_app.config["AUTH_LDAP_UID_FIELD"]

    @property
    def auth_ldap_group_field(self) -> str:
        return self.appbuilder.get_app.config["AUTH_LDAP_GROUP_FIELD"]

    @property
    def auth_ldap_firstname_field(self):
        return self.appbuilder.get_app.config["AUTH_LDAP_FIRSTNAME_FIELD"]

    @property
    def auth_ldap_lastname_field(self):
        return self.appbuilder.get_app.config["AUTH_LDAP_LASTNAME_FIELD"]

    @property
    def auth_ldap_email_field(self):
        return self.appbuilder.get_app.config["AUTH_LDAP_EMAIL_FIELD"]

    @property
    def auth_ldap_bind_first(self):
        return self.appbuilder.get_app.config["AUTH_LDAP_BIND_FIRST"]

    @property
    def auth_ldap_allow_self_signed(self):
        return self.appbuilder.get_app.config["AUTH_LDAP_ALLOW_SELF_SIGNED"]

    @property
    def auth_ldap_tls_demand(self):
        return self.appbuilder.get_app.config["AUTH_LDAP_TLS_DEMAND"]

    @property
    def auth_ldap_tls_cacertdir(self):
        return self.appbuilder.get_app.config["AUTH_LDAP_TLS_CACERTDIR"]

    @property
    def auth_ldap_tls_cacertfile(self):
        return self.appbuilder.get_app.config["AUTH_LDAP_TLS_CACERTFILE"]

    @property
    def auth_ldap_tls_certfile(self):
        return self.appbuilder.get_app.config["AUTH_LDAP_TLS_CERTFILE"]

    @property
    def auth_ldap_tls_keyfile(self):
        return self.appbuilder.get_app.config["AUTH_LDAP_TLS_KEYFILE"]

    @property
    def openid_providers(self):
        return self.appbuilder.get_app.config["OPENID_PROVIDERS"]

    @property
    def oauth_providers(self):
        return self.appbuilder.get_app.config["OAUTH_PROVIDERS"]

    @property
    def is_auth_limited(self) -> bool:
        return self.appbuilder.get_app.config["AUTH_RATE_LIMITED"]

    @property
    def auth_rate_limit(self) -> str:
        return self.appbuilder.get_app.config["AUTH_RATE_LIMIT"]

    @property
    def auth_adfs_xml_file_idp(self):
        return self.appbuilder.get_app.config["AUTH_ADFS_XML_FILE_IDP"]

    @property
    def auth_adfs_xml_file_sp(self):
        return self.appbuilder.get_app.config["AUTH_ADFS_XML_FILE_SP"]

    @property
    def auth_adfs_advanced_settings(self):
        return self.appbuilder.get_app.config["AUTH_ADFS_ADVANCED_SETTINGS"]

    @property
    def auth_adfs_uid_field(self):
        return self.appbuilder.get_app.config["AUTH_ADFS_UID_FIELD"]

    @property
    def auth_adfs_group_field(self) -> str:
        return self.appbuilder.get_app.config["AUTH_ADFS_GROUP_FIELD"]

    @property
    def auth_adfs_firstname_field(self):
        return self.appbuilder.get_app.config["AUTH_ADFS_FIRSTNAME_FIELD"]

    @property
    def auth_adfs_lastname_field(self):
        return self.appbuilder.get_app.config["AUTH_ADFS_LASTNAME_FIELD"]

    @property
    def auth_adfs_email_field(self):
        return self.appbuilder.get_app.config["AUTH_ADFS_EMAIL_FIELD"]

    @property
    def current_user(self):
        if current_user.is_authenticated:
            return g.user
        elif current_user_jwt:
            return current_user_jwt

    def oauth_user_info_getter(self, f):
        """
        Decorator function to be the OAuth user info getter
        for all the providers, receives provider and response
        return a dict with the information returned from the provider.
        The returned user info dict should have it's keys with the same
        name as the User Model.

        Use it like this an example for GitHub ::

            @appbuilder.sm.oauth_user_info_getter
            def my_oauth_user_info(sm, provider, response=None):
                if provider == 'github':
                    me = sm.oauth_remotes[provider].get('user')
                    return {'username': me.data.get('login')}
                else:
                    return {}
        """

        def wraps(provider, response=None):
            ret = f(self, provider, response=response)
            # Checks if decorator is well behaved and returns a dict as supposed.
            if not type(ret) == dict:
                log.error(
                    "OAuth user info decorated function "
                    "did not returned a dict, but: %s",
                    type(ret),
                )
                return {}
            return ret

        self.oauth_user_info = wraps
        return wraps

    def get_oauth_token_key_name(self, provider):
        """
        Returns the token_key name for the oauth provider
        if none is configured defaults to oauth_token
        this is configured using OAUTH_PROVIDERS and token_key key.
        """
        for _provider in self.oauth_providers:
            if _provider["name"] == provider:
                return _provider.get("token_key", "oauth_token")

    def get_oauth_token_secret_name(self, provider):
        """
        Returns the token_secret name for the oauth provider
        if none is configured defaults to oauth_secret
        this is configured using OAUTH_PROVIDERS and token_secret
        """
        for _provider in self.oauth_providers:
            if _provider["name"] == provider:
                return _provider.get("token_secret", "oauth_token_secret")

    def set_oauth_session(self, provider, oauth_response):
        """
        Set the current session with OAuth user secrets
        """
        # Get this provider key names for token_key and token_secret
        token_key = self.appbuilder.sm.get_oauth_token_key_name(provider)
        token_secret = self.appbuilder.sm.get_oauth_token_secret_name(provider)
        # Save users token on encrypted session cookie
        session["oauth"] = (
            oauth_response[token_key],
            oauth_response.get(token_secret, ""),
        )
        session["oauth_provider"] = provider

    def get_oauth_user_info(self, provider, resp):
        """
        Since there are different OAuth API's with different ways to
        retrieve user info
        """
        # for GITHUB
        if provider == "github" or provider == "githublocal":
            me = self.appbuilder.sm.oauth_remotes[provider].get("user")
            data = me.json()
            log.debug("User info from Github: %s", data)
            return {"username": "github_" + data.get("login")}
        # for twitter
        if provider == "twitter":
            me = self.appbuilder.sm.oauth_remotes[provider].get("account/settings.json")
            data = me.json()
            log.debug("User info from Twitter: %s", data)
            return {"username": "twitter_" + data.get("screen_name", "")}
        # for linkedin
        if provider == "linkedin":
            me = self.appbuilder.sm.oauth_remotes[provider].get(
                "people/~:(id,email-address,first-name,last-name)?format=json"
            )
            data = me.json()
            log.debug("User info from Linkedin: %s", data)
            return {
                "username": "linkedin_" + data.get("id", ""),
                "email": data.get("email-address", ""),
                "first_name": data.get("firstName", ""),
                "last_name": data.get("lastName", ""),
            }
        # for Google
        if provider == "google":
            me = self.appbuilder.sm.oauth_remotes[provider].get("userinfo")
            data = me.json()
            log.debug("User info from Google: %s", data)
            return {
                "username": "google_" + data.get("id", ""),
                "first_name": data.get("given_name", ""),
                "last_name": data.get("family_name", ""),
                "email": data.get("email", ""),
            }
        # for Azure AD Tenant. Azure OAuth response contains
        # JWT token which has user info.
        # JWT token needs to be base64 decoded.
        # https://docs.microsoft.com/en-us/azure/active-directory/develop/
        # active-directory-protocols-oauth-code
        if provider == "azure":
            log.debug("Azure response received : %s", resp)
            id_token = resp["id_token"]
            log.debug(str(id_token))
            me = self._azure_jwt_token_parse(id_token)
            log.debug("Parse JWT token : %s", me)
            return {
                "name": me.get("name", ""),
                "email": me["upn"],
                "first_name": me.get("given_name", ""),
                "last_name": me.get("family_name", ""),
                "id": me["oid"],
                "username": me["oid"],
                "role_keys": me.get("roles", []),
            }
        # for OpenShift
        if provider == "openshift":
            me = self.appbuilder.sm.oauth_remotes[provider].get(
                "apis/user.openshift.io/v1/users/~"
            )
            data = me.json()
            log.debug("User info from OpenShift: %s", data)
            return {"username": "openshift_" + data.get("metadata").get("name")}
        # for Okta
        if provider == "okta":
            me = self.appbuilder.sm.oauth_remotes[provider].get("userinfo")
            data = me.json()
            log.debug("User info from Okta: %s", data)
<<<<<<< HEAD
            return {
                "username": "okta_" + data.get("sub", ""),
                "first_name": data.get("given_name", ""),
                "last_name": data.get("family_name", ""),
                "email": data.get("email", ""),
=======
            if "error" not in data:
                return {
                    "username": f"{provider}_{data['sub']}",
                    "first_name": data.get("given_name", ""),
                    "last_name": data.get("family_name", ""),
                    "email": data["email"],
                    "role_keys": data.get("groups", []),
                }
            else:
                log.error(data.get("error_description"))
                return {}
        # for Auth0
        if provider == "auth0":
            data = self.appbuilder.sm.oauth_remotes[provider].userinfo()
            log.debug("User info from Auth0: %s", data)
            return {
                "username": f"{provider}_{data['sub']}",
                "first_name": data.get("given_name", ""),
                "last_name": data.get("family_name", ""),
                "email": data["email"],
>>>>>>> fab90130
                "role_keys": data.get("groups", []),
            }
        # for Keycloak
        if provider in ["keycloak", "keycloak_before_17"]:
            me = self.appbuilder.sm.oauth_remotes[provider].get(
                "openid-connect/userinfo"
            )
            me.raise_for_status()
            data = me.json()
            log.debug("User info from Keycloak: %s", data)
            return {
                "username": data.get("preferred_username", ""),
                "first_name": data.get("given_name", ""),
                "last_name": data.get("family_name", ""),
                "email": data.get("email", ""),
                "role_keys": data.get("groups", []),
            }
        else:
            return {}

    def _azure_parse_jwt(self, id_token):
        jwt_token_parts = r"^([^\.\s]*)\.([^\.\s]+)\.([^\.\s]*)$"
        matches = re.search(jwt_token_parts, id_token)
        if not matches or len(matches.groups()) < 3:
            log.error("Unable to parse token.")
            return {}
        return {
            "header": matches.group(1),
            "Payload": matches.group(2),
            "Sig": matches.group(3),
        }

    def _azure_jwt_token_parse(self, id_token):
        jwt_split_token = self._azure_parse_jwt(id_token)
        if not jwt_split_token:
            return

        jwt_payload = jwt_split_token["Payload"]
        # Prepare for base64 decoding
        payload_b64_string = jwt_payload
        payload_b64_string += "=" * (4 - ((len(jwt_payload) % 4)))
        decoded_payload = base64.urlsafe_b64decode(payload_b64_string.encode("ascii"))

        if not decoded_payload:
            log.error("Payload of id_token could not be base64 url decoded.")
            return

        jwt_decoded_payload = json.loads(decoded_payload.decode("utf-8"))

        return jwt_decoded_payload

    def register_views(self):
        if not self.appbuilder.app.config.get("FAB_ADD_SECURITY_VIEWS", True):
            return
        # Security APIs
        self.appbuilder.add_api(self.security_api)

        if self.auth_user_registration:
            if self.auth_type == AUTH_DB:
                self.registeruser_view = self.registeruserdbview()
            elif self.auth_type == AUTH_OID:
                self.registeruser_view = self.registeruseroidview()
            elif self.auth_type == AUTH_OAUTH:
                self.registeruser_view = self.registeruseroauthview()
            elif self.auth_type == AUTH_ADFS:
                self.registeruser_view = self.registeruserADFSview()                
            if self.registeruser_view:
                self.appbuilder.add_view_no_menu(self.registeruser_view)

        self.appbuilder.add_view_no_menu(self.resetpasswordview())
        self.appbuilder.add_view_no_menu(self.resetmypasswordview())
        self.appbuilder.add_view_no_menu(self.userinfoeditview())

        if self.auth_type == AUTH_DB:
            self.user_view = self.userdbmodelview
            self.auth_view = self.authdbview()

        elif self.auth_type == AUTH_LDAP:
            self.user_view = self.userldapmodelview
            self.auth_view = self.authldapview()
        elif self.auth_type == AUTH_OAUTH:
            self.user_view = self.useroauthmodelview
            self.auth_view = self.authoauthview()
        elif self.auth_type == AUTH_REMOTE_USER:
            self.user_view = self.userremoteusermodelview
            self.auth_view = self.authremoteuserview()
        elif self.auth_type == AUTH_ADFS:
            self.user_view = self.userADFSmodelview
            self.auth_view = self.authADFSview()            
        else:
            self.user_view = self.useroidmodelview
            self.auth_view = self.authoidview()
            if self.auth_user_registration:
                pass
                # self.registeruser_view = self.registeruseroidview()
                # self.appbuilder.add_view_no_menu(self.registeruser_view)

        self.appbuilder.add_view_no_menu(self.auth_view)

        # this needs to be done after the view is added, otherwise the blueprint
        # is not initialized
        if self.is_auth_limited:
            self.limiter.limit(self.auth_rate_limit, methods=["POST"])(
                self.auth_view.blueprint
            )

        self.user_view = self.appbuilder.add_view(
            self.user_view,
            "List Users",
            icon="fa-user",
            label=_("List Users"),
            category="Security",
            category_icon="fa-cogs",
            category_label=_("Security"),
        )

        role_view = self.appbuilder.add_view(
            self.rolemodelview,
            "List Roles",
            icon="fa-group",
            label=_("List Roles"),
            category="Security",
            category_icon="fa-cogs",
        )
        role_view.related_views = [self.user_view.__class__]

        if self.userstatschartview:
            self.appbuilder.add_view(
                self.userstatschartview,
                "User's Statistics",
                icon="fa-bar-chart-o",
                label=_("User's Statistics"),
                category="Security",
            )
        if self.auth_user_registration:
            self.appbuilder.add_view(
                self.registerusermodelview,
                "User Registrations",
                icon="fa-user-plus",
                label=_("User Registrations"),
                category="Security",
            )
        self.appbuilder.menu.add_separator("Security")
        if self.appbuilder.app.config.get("FAB_ADD_SECURITY_PERMISSION_VIEW", True):
            self.appbuilder.add_view(
                self.permissionmodelview,
                "Base Permissions",
                icon="fa-lock",
                label=_("Base Permissions"),
                category="Security",
            )
        if self.appbuilder.app.config.get("FAB_ADD_SECURITY_VIEW_MENU_VIEW", True):
            self.appbuilder.add_view(
                self.viewmenumodelview,
                "Views/Menus",
                icon="fa-list-alt",
                label=_("Views/Menus"),
                category="Security",
            )
        if self.appbuilder.app.config.get(
            "FAB_ADD_SECURITY_PERMISSION_VIEWS_VIEW", True
        ):
            self.appbuilder.add_view(
                self.permissionviewmodelview,
                "Permission on Views/Menus",
                icon="fa-link",
                label=_("Permission on Views/Menus"),
                category="Security",
            )

    def create_db(self):
        """
        Setups the DB, creates admin and public roles if they don't exist.
        """
        roles_mapping = self.appbuilder.get_app.config.get("FAB_ROLES_MAPPING", {})
        for pk, name in roles_mapping.items():
            self.update_role(pk, name)
        for role_name, permission_view_menus in self.builtin_roles.items():
            permission_view_menus = [
                self.add_permission_view_menu(permission_name, view_menu_name)
                for view_menu_name, permission_name in permission_view_menus
            ]
            self.add_role(name=role_name, permissions=permission_view_menus)
        if self.auth_role_admin not in self.builtin_roles:
            self.add_role(self.auth_role_admin)
        self.add_role(self.auth_role_public)
        if self.count_users() == 0:
            log.warning(LOGMSG_WAR_SEC_NO_USER)

    def reset_password(self, userid, password):
        """
        Change/Reset a user's password for authdb.
        Password will be hashed and saved.

        :param userid:
            the user.id to reset the password
        :param password:
            The clear text password to reset and save hashed on the db
        """
        user = self.get_user_by_id(userid)
        user.password = generate_password_hash(password)
        self.update_user(user)

    def update_user_auth_stat(self, user, success=True):
        """
        Update user authentication stats upon successful/unsuccessful
        authentication attempts.

        :param user:
            The identified (but possibly not successfully authenticated) user
            model
        :param success:
        :type success: bool or None
            Defaults to true, if true increments login_count, updates
            last_login, and resets fail_login_count to 0, if false increments
            fail_login_count on user model.
        """
        if not user.login_count:
            user.login_count = 0
        if not user.fail_login_count:
            user.fail_login_count = 0
        if success:
            user.login_count += 1
            user.last_login = datetime.datetime.now()
            user.fail_login_count = 0
        else:
            user.fail_login_count += 1
        self.update_user(user)

    def auth_user_db(self, username, password):
        """
        Method for authenticating user, auth db style

        :param username:
            The username or registered email address
        :param password:
            The password, will be tested against hashed password on db
        """
        if username is None or username == "":
            return None
        first_user = self.get_first_user()
        user = self.find_user(username=username)
        if user is None:
            user = self.find_user(email=username)
        else:
            # Balance failure and success
            _ = self.find_user(email=username)
        if user is None or (not user.is_active):
            # Balance failure and success
            check_password_hash(
                "pbkdf2:sha256:150000$Z3t6fmj2$22da622d94a1f8118"
                "c0976a03d2f18f680bfff877c9a965db9eedc51bc0be87c",
                "password",
            )
            log.info(LOGMSG_WAR_SEC_LOGIN_FAILED, username)
            # Balance failure and success
            if first_user:
                self.noop_user_update(first_user)
            return None
        elif check_password_hash(user.password, password):
            self.update_user_auth_stat(user, True)
            return user
        else:
            self.update_user_auth_stat(user, False)
            log.info(LOGMSG_WAR_SEC_LOGIN_FAILED, username)
            return None

    def _init_saml_auth(self, req):
            """
            Initialize ADFS request using SP and IDP information.

            :param req: The request
            :return: auth object array
            """
            try:
                from onelogin.saml2.auth import OneLogin_Saml2_Auth
                from onelogin.saml2.idp_metadata_parser import OneLogin_Saml2_IdPMetadataParser
            except Exception as e:
                log.error("python3-saml library is not installed" + str(e))
                return None

            xml_idp = OneLogin_Saml2_IdPMetadataParser.parse_remote(self.auth_adfs_xml_file_idp) # this includes the SP portion as well
            # replace the SP portion with the SP xml file
            with open(self.auth_adfs_xml_file_sp, 'r') as data: 
                sp_data = json.load(data)
            #combine the files into a single xml
            final_xml = xml_idp
            final_xml["sp"] = sp_data["sp"]

            auth = OneLogin_Saml2_Auth(req, final_xml) #authentication request
            
            return auth

    def _prepare_flask_request(self, request):
            # If server is behind proxys or balancers use the HTTP_X_FORWARDED fields
            return {
                'https': 'on' if request.scheme == 'https' or ('https' in request.headers.get("Referer")) else 'off',
                'http_host': request.host.split(":")[0] if ":" in request.host else reqest.host,
                # 'server_port': '4040',
                'script_name': request.path,
                'get_data': request.args.copy(),
                # Uncomment if using ADFS as IdP, https://github.com/onelogin/python-saml/pull/144
                #'lowercase_urlencoding': True,
                'post_data': request.form.copy()
            }

    def _search_ldap(self, ldap, con, username):
        """
        Searches LDAP for user.

        :param ldap: The ldap module reference
        :param con: The ldap connection
        :param username: username to match with AUTH_LDAP_UID_FIELD
        :return: ldap object array
        """
        # always check AUTH_LDAP_SEARCH is set before calling this method
        assert self.auth_ldap_search, "AUTH_LDAP_SEARCH must be set"

        # build the filter string for the LDAP search
        if self.auth_ldap_search_filter:
            filter_str = "(&{0}({1}={2}))".format(
                self.auth_ldap_search_filter, self.auth_ldap_uid_field, username
            )
        else:
            filter_str = "({0}={1})".format(self.auth_ldap_uid_field, username)

        # build what fields to request in the LDAP search
        request_fields = [
            self.auth_ldap_firstname_field,
            self.auth_ldap_lastname_field,
            self.auth_ldap_email_field,
        ]
        if len(self.auth_roles_mapping) > 0:
            request_fields.append(self.auth_ldap_group_field)

        # preform the LDAP search
        log.debug(
            "LDAP search for '%s' with fields %s in scope '%s'",
            filter_str,
            request_fields,
            self.auth_ldap_search,
        )
        raw_search_result = con.search_s(
            self.auth_ldap_search, ldap.SCOPE_SUBTREE, filter_str, request_fields
        )
        log.debug("LDAP search returned: %s", raw_search_result)

        # Remove any search referrals from results
        search_result = [
            (dn, attrs)
            for dn, attrs in raw_search_result
            if dn is not None and isinstance(attrs, dict)
        ]

        # only continue if 0 or 1 results were returned
        if len(search_result) > 1:
            log.error(
                "LDAP search for '%s' in scope '%s' returned multiple results",
                filter_str,
                self.auth_ldap_search,
            )
            return None, None

        try:
            # extract the DN
            user_dn = search_result[0][0]
            # extract the other attributes
            user_info = search_result[0][1]
            # return
            return user_dn, user_info
        except (IndexError, NameError):
            return None, None

    def _ldap_calculate_user_roles(
        self, user_attributes: Dict[str, bytes]
    ) -> List[str]:
        user_role_objects = set()

        # apply AUTH_ROLES_MAPPING
        if len(self.auth_roles_mapping) > 0:
            user_role_keys = self.ldap_extract_list(
                user_attributes, self.auth_ldap_group_field
            )
            user_role_objects.update(self.get_roles_from_keys(user_role_keys))

        # apply AUTH_USER_REGISTRATION
        if self.auth_user_registration:
            registration_role_name = self.auth_user_registration_role

            # lookup registration role in flask db
            fab_role = self.find_role(registration_role_name)
            if fab_role:
                user_role_objects.add(fab_role)
            else:
                log.warning(
                    "Can't find AUTH_USER_REGISTRATION role: %s", registration_role_name
                )

        return list(user_role_objects)

    def _ldap_bind_indirect(self, ldap, con) -> None:
        """
        Attempt to bind to LDAP using the AUTH_LDAP_BIND_USER.

        :param ldap: The ldap module reference
        :param con: The ldap connection
        """
        # always check AUTH_LDAP_BIND_USER is set before calling this method
        assert self.auth_ldap_bind_user, "AUTH_LDAP_BIND_USER must be set"

        try:
            log.debug(
                "LDAP bind indirect TRY with username: '%s'", self.auth_ldap_bind_user
            )
            con.simple_bind_s(self.auth_ldap_bind_user, self.auth_ldap_bind_password)
            log.debug(
                "LDAP bind indirect SUCCESS with username: '%s'",
                self.auth_ldap_bind_user,
            )
        except ldap.INVALID_CREDENTIALS as ex:
            log.error(
                "AUTH_LDAP_BIND_USER and AUTH_LDAP_BIND_PASSWORD are"
                " not valid LDAP bind credentials"
            )
            raise ex

    @staticmethod
    def _ldap_bind(ldap, con, dn: str, password: str) -> bool:
        """
        Validates/binds the provided dn/password with the LDAP sever.
        """
        try:
            log.debug("LDAP bind TRY with username: '%s'", dn)
            con.simple_bind_s(dn, password)
            log.debug("LDAP bind SUCCESS with username: '%s'", dn)
            return True
        except ldap.INVALID_CREDENTIALS:
            return False

    @staticmethod
    def ldap_extract(
        ldap_dict: Dict[str, bytes], field_name: str, fallback: str
    ) -> str:
        raw_value = ldap_dict.get(field_name, [bytes()])
        # decode - if empty string, default to fallback, otherwise take first element
        return raw_value[0].decode("utf-8") or fallback

    @staticmethod
    def ldap_extract_list(ldap_dict: Dict[str, bytes], field_name: str) -> List[str]:
        raw_list = ldap_dict.get(field_name, [])
        # decode - removing empty strings
        return [x.decode("utf-8") for x in raw_list if x.decode("utf-8")]

    def auth_user_adfs(self, request):

        auth_request = self._prepare_flask_request(request)
        auth = self._init_saml_auth(auth_request)

        return auth, auth_request

    def adfs_metadata(self, request):

        auth_request = self._prepare_flask_request(request)
        auth = self._init_saml_auth(auth_request)
        settings = auth.get_settings()
        metadata = settings.get_sp_metadata()
        errors = settings.validate_metadata(metadata)

        if len(errors) == 0:
            response = make_response(metadata, 200)
            response.headers['Content-Type'] = 'text/xml'
        else:
            response = make_response(', '.join(errors), 500)

        return response

    def auth_user_adfs_login(self, session, auth, auth_request): # this is temporary that needs to be converted
        """
        Method for authenticating user with LDAP.

        NOTE: this depends on python3-saml module

        :param username: the username
        :param password: the password
        """

        try:
            from onelogin.saml2.utils import OneLogin_Saml2_Utils
            if 'AuthNRequestID' in session:
                del session['AuthNRequestID']
            session['samlUserdata'] = auth.get_attributes()
            session['samlNameId'] = auth.get_nameid()
            session['samlNameIdFormat'] = auth.get_nameid_format()
            session['samlNameIdNameQualifier'] = auth.get_nameid_nq()
            session['samlNameIdSPNameQualifier'] = auth.get_nameid_spnq()
            session['samlSessionIndex'] = auth.get_session_index()
            self_url = OneLogin_Saml2_Utils.get_self_url(auth_request)

            user_name = session['samlUserdata'][self.auth_adfs_uid_field]
            username = user_name[0].split("@")[0]
            # Search the DB for this user
            user = self.find_user(username=username) #simplify it

            # If user is not active, go away
            if user and (not user.is_active):
                return None

            user_attributes = {}
            
            # If the user is new, register them
            if (not user) and self.auth_user_registration:
                user = self.add_user(
                    username=username,
                    first_name= session['samlUserdata'][self.auth_adfs_firstname_field][0],
                    last_name= session['samlUserdata'][self.auth_adfs_firstname_field][0],
                    email= session['samlUserdata'][self.auth_adfs_email_field][0] or f"{user_name}@email.notfound",
                    role=self.find_role(self.auth_user_registration_role),
                )
                log.debug("New user registered: {0}".format(user))

                # If user registration failed, go away
                if not user:
                    log.info(LOGMSG_ERR_SEC_ADD_REGISTER_USER.format(username))
                    return None

            # LOGIN SUCCESS (only if user is now registered)
            if user:
                self.update_user_auth_stat(user)
                return user, self_url
            else:
                return None

            # This is redirect               
            if 'RelayState' in request.form and self_url != request.form['RelayState']:
                # To avoid 'Open Redirect' attacks, before execute the redirection confirm
                # the value of the request.form['RelayState'] is a trusted URL.
                return redirect(auth.redirect_to(request.form['RelayState']))
            elif auth.get_settings().is_debug_active():
                error_reason = auth.get_last_error_reason()

        except ImportError:
            log.error("python3-saml library is not installed")
            return None

    def auth_user_ldap(self, username, password):
        """
        Method for authenticating user with LDAP.

        NOTE: this depends on python-ldap module

        :param username: the username
        :param password: the password
        """
        # If no username is provided, go away
        if (username is None) or username == "":
            return None

        # Search the DB for this user
        user = self.find_user(username=username)

        # If user is not active, go away
        if user and (not user.is_active):
            return None

        # If user is not registered, and not self-registration, go away
        if (not user) and (not self.auth_user_registration):
            return None

        # Ensure python-ldap is installed
        try:
            import ldap
        except ImportError:
            log.error("python-ldap library is not installed")
            return None

        try:
            # LDAP certificate settings
            if self.auth_ldap_tls_cacertdir:
                ldap.set_option(ldap.OPT_X_TLS_CACERTDIR, self.auth_ldap_tls_cacertdir)
            if self.auth_ldap_tls_cacertfile:
                ldap.set_option(
                    ldap.OPT_X_TLS_CACERTFILE, self.auth_ldap_tls_cacertfile
                )
            if self.auth_ldap_tls_certfile:
                ldap.set_option(ldap.OPT_X_TLS_CERTFILE, self.auth_ldap_tls_certfile)
            if self.auth_ldap_tls_keyfile:
                ldap.set_option(ldap.OPT_X_TLS_KEYFILE, self.auth_ldap_tls_keyfile)
            if self.auth_ldap_allow_self_signed:
                ldap.set_option(ldap.OPT_X_TLS_REQUIRE_CERT, ldap.OPT_X_TLS_ALLOW)
                ldap.set_option(ldap.OPT_X_TLS_NEWCTX, 0)
            elif self.auth_ldap_tls_demand:
                ldap.set_option(ldap.OPT_X_TLS_REQUIRE_CERT, ldap.OPT_X_TLS_DEMAND)
                ldap.set_option(ldap.OPT_X_TLS_NEWCTX, 0)

            # Initialise LDAP connection
            con = ldap.initialize(self.auth_ldap_server)
            con.set_option(ldap.OPT_REFERRALS, 0)
            if self.auth_ldap_use_tls:
                try:
                    con.start_tls_s()
                except Exception:
                    log.error(LOGMSG_ERR_SEC_AUTH_LDAP_TLS, self.auth_ldap_server)
                    return None

            # Define variables, so we can check if they are set in later steps
            user_dn = None
            user_attributes = {}

            # Flow 1 - (Indirect Search Bind):
            #  - in this flow, special bind credentials are used to preform the
            #    LDAP search
            #  - in this flow, AUTH_LDAP_SEARCH must be set
            if self.auth_ldap_bind_user:
                # Bind with AUTH_LDAP_BIND_USER/AUTH_LDAP_BIND_PASSWORD
                # (authorizes for LDAP search)
                self._ldap_bind_indirect(ldap, con)

                # Search for `username`
                #  - returns the `user_dn` needed for binding to validate credentials
                #  - returns the `user_attributes` needed for
                #    AUTH_USER_REGISTRATION/AUTH_ROLES_SYNC_AT_LOGIN
                if self.auth_ldap_search:
                    user_dn, user_attributes = self._search_ldap(ldap, con, username)
                else:
                    log.error(
                        "AUTH_LDAP_SEARCH must be set when using AUTH_LDAP_BIND_USER"
                    )
                    return None

                # If search failed, go away
                if user_dn is None:
                    log.info(LOGMSG_WAR_SEC_NOLDAP_OBJ, username)
                    return None

                # Bind with user_dn/password (validates credentials)
                if not self._ldap_bind(ldap, con, user_dn, password):
                    if user:
                        self.update_user_auth_stat(user, False)

                    # Invalid credentials, go away
                    log.info(LOGMSG_WAR_SEC_LOGIN_FAILED, username)
                    return None

            # Flow 2 - (Direct Search Bind):
            #  - in this flow, the credentials provided by the end-user are used
            #    to preform the LDAP search
            #  - in this flow, we only search LDAP if AUTH_LDAP_SEARCH is set
            #     - features like AUTH_USER_REGISTRATION & AUTH_ROLES_SYNC_AT_LOGIN
            #       will only work if AUTH_LDAP_SEARCH is set
            else:
                # Copy the provided username (so we can apply formatters)
                bind_username = username

                # update `bind_username` by applying AUTH_LDAP_APPEND_DOMAIN
                #  - for Microsoft AD, which allows binding with userPrincipalName
                if self.auth_ldap_append_domain:
                    bind_username = bind_username + "@" + self.auth_ldap_append_domain

                # Update `bind_username` by applying AUTH_LDAP_USERNAME_FORMAT
                #  - for transforming the username into a DN,
                #    for example: "uid=%s,ou=example,o=test"
                if self.auth_ldap_username_format:
                    bind_username = self.auth_ldap_username_format % bind_username

                # Bind with bind_username/password
                # (validates credentials & authorizes for LDAP search)
                if not self._ldap_bind(ldap, con, bind_username, password):
                    if user:
                        self.update_user_auth_stat(user, False)

                    # Invalid credentials, go away
                    log.info(LOGMSG_WAR_SEC_LOGIN_FAILED, bind_username)
                    return None

                # Search for `username` (if AUTH_LDAP_SEARCH is set)
                #  - returns the `user_attributes`
                #    needed for AUTH_USER_REGISTRATION/AUTH_ROLES_SYNC_AT_LOGIN
                #  - we search on `username` not `bind_username`,
                #    because AUTH_LDAP_APPEND_DOMAIN and AUTH_LDAP_USERNAME_FORMAT
                #    would result in an invalid search filter
                if self.auth_ldap_search:
                    user_dn, user_attributes = self._search_ldap(ldap, con, username)

                    # If search failed, go away
                    if user_dn is None:
                        log.info(LOGMSG_WAR_SEC_NOLDAP_OBJ, username)
                        return None

            # Sync the user's roles
            if user and user_attributes and self.auth_roles_sync_at_login:
                user.roles = self._ldap_calculate_user_roles(user_attributes)
                log.debug(
                    "Calculated new roles for user='%s' as: %s", user_dn, user.roles
                )

            # If the user is new, register them
            if (not user) and user_attributes and self.auth_user_registration:
                user = self.add_user(
                    username=username,
                    first_name=self.ldap_extract(
                        user_attributes, self.auth_ldap_firstname_field, ""
                    ),
                    last_name=self.ldap_extract(
                        user_attributes, self.auth_ldap_lastname_field, ""
                    ),
                    email=self.ldap_extract(
                        user_attributes,
                        self.auth_ldap_email_field,
                        f"{username}@email.notfound",
                    ),
                    role=self._ldap_calculate_user_roles(user_attributes),
                )
                log.debug("New user registered: %s", user)

                # If user registration failed, go away
                if not user:
                    log.info(LOGMSG_ERR_SEC_ADD_REGISTER_USER, username)
                    return None

            # LOGIN SUCCESS (only if user is now registered)
            if user:
                self.update_user_auth_stat(user)
                return user
            else:
                return None

        except ldap.LDAPError as e:
            msg = None
            if isinstance(e, dict):
                msg = getattr(e, "message", None)
            if (msg is not None) and ("desc" in msg):
                log.error(LOGMSG_ERR_SEC_AUTH_LDAP, e.message["desc"])
                return None
            else:
                log.error(e)
                return None

    def auth_user_oid(self, email):
        """
        OpenID user Authentication

        :param email: user's email to authenticate
        :type self: User model
        """
        user = self.find_user(email=email)
        if user is None or (not user.is_active):
            log.info(LOGMSG_WAR_SEC_LOGIN_FAILED, email)
            return None
        else:
            self.update_user_auth_stat(user)
            return user

    def auth_user_remote_user(self, username):
        """
        REMOTE_USER user Authentication

        :param username: user's username for remote auth
        :type self: User model
        """
        user = self.find_user(username=username)

        # User does not exist, create one if auto user registration.
        if user is None and self.auth_user_registration:
            user = self.add_user(
                # All we have is REMOTE_USER, so we set
                # the other fields to blank.
                username=username,
                first_name=username,
                last_name="-",
                email=username + "@email.notfound",
                role=self.find_role(self.auth_user_registration_role),
            )

        # If user does not exist on the DB and not auto user registration,
        # or user is inactive, go away.
        elif user is None or (not user.is_active):
            log.info(LOGMSG_WAR_SEC_LOGIN_FAILED, username)
            return None

        self.update_user_auth_stat(user)
        return user

    def _oauth_calculate_user_roles(self, userinfo) -> List[str]:
        user_role_objects = set()

        # apply AUTH_ROLES_MAPPING
        if len(self.auth_roles_mapping) > 0:
            user_role_keys = userinfo.get("role_keys", [])
            user_role_objects.update(self.get_roles_from_keys(user_role_keys))

        # apply AUTH_USER_REGISTRATION_ROLE
        if self.auth_user_registration:
            registration_role_name = self.auth_user_registration_role

            # if AUTH_USER_REGISTRATION_ROLE_JMESPATH is set,
            # use it for the registration role
            if self.auth_user_registration_role_jmespath:
                import jmespath

                registration_role_name = jmespath.search(
                    self.auth_user_registration_role_jmespath, userinfo
                )

            # lookup registration role in flask db
            fab_role = self.find_role(registration_role_name)
            if fab_role:
                user_role_objects.add(fab_role)
            else:
                log.warning(
                    "Can't find AUTH_USER_REGISTRATION role: %s", registration_role_name
                )

        return list(user_role_objects)

    def auth_user_oauth(self, userinfo):
        """
        Method for authenticating user with OAuth.

        :userinfo: dict with user information
                   (keys are the same as User model columns)
        """
        # extract the username from `userinfo`
        if "username" in userinfo:
            username = userinfo["username"]
        elif "email" in userinfo:
            username = userinfo["email"]
        else:
            log.error("OAUTH userinfo does not have username or email %s", userinfo)
            return None

        # If username is empty, go away
        if (username is None) or username == "":
            return None

        # Search the DB for this user
        user = self.find_user(username=username)

        # If user is not active, go away
        if user and (not user.is_active):
            return None

        # If user is not registered, and not self-registration, go away
        if (not user) and (not self.auth_user_registration):
            return None

        # Sync the user's roles
        if user and self.auth_roles_sync_at_login:
            user.roles = self._oauth_calculate_user_roles(userinfo)
            log.debug("Calculated new roles for user='%s' as: %s", username, user.roles)

        # If the user is new, register them
        if (not user) and self.auth_user_registration:
            user = self.add_user(
                username=username,
                first_name=userinfo.get("first_name", ""),
                last_name=userinfo.get("last_name", ""),
                email=userinfo.get("email", "") or f"{username}@email.notfound",
                role=self._oauth_calculate_user_roles(userinfo),
            )
            log.debug("New user registered: %s", user)

            # If user registration failed, go away
            if not user:
                log.error("Error creating a new OAuth user %s", username)
                return None

        # LOGIN SUCCESS (only if user is now registered)
        if user:
            self.update_user_auth_stat(user)
            return user
        else:
            return None

    """
        ----------------------------------------
            PERMISSION ACCESS CHECK
        ----------------------------------------
    """

    def is_item_public(self, permission_name, view_name):
        """
        Check if view has public permissions

        :param permission_name:
            the permission: can_show, can_edit...
        :param view_name:
            the name of the class view (child of BaseView)
        """
        permissions = self.get_public_permissions()
        if permissions:
            for i in permissions:
                if (view_name == i.view_menu.name) and (
                    permission_name == i.permission.name
                ):
                    return True
            return False
        else:
            return False

    def _has_access_builtin_roles(
        self, role, permission_name: str, view_name: str
    ) -> bool:
        """
        Checks permission on builtin role
        """
        builtin_pvms = self.builtin_roles.get(role.name, [])
        for pvm in builtin_pvms:
            _view_name = pvm[0]
            _permission_name = pvm[1]
            if re.match(_view_name, view_name) and re.match(
                _permission_name, permission_name
            ):
                return True
        return False

    def _has_view_access(
        self, user: object, permission_name: str, view_name: str
    ) -> bool:
        roles = user.roles
        db_role_ids = list()
        # First check against builtin (statically configured) roles
        # because no database query is needed
        for role in roles:
            if role.name in self.builtin_roles:
                if self._has_access_builtin_roles(role, permission_name, view_name):
                    return True
            else:
                db_role_ids.append(role.id)

        # If it's not a builtin role check against database store roles
        return self.exist_permission_on_roles(view_name, permission_name, db_role_ids)

    def get_user_roles(self, user) -> List[object]:
        """
        Get current user roles, if user is not authenticated returns the public role
        """
        if not user.is_authenticated:
            return [self.get_public_role()]
        return user.roles

    def get_user_roles_permissions(self, user) -> Dict[str, List[Tuple[str, str]]]:
        """
        Utility method just implemented for SQLAlchemy.
        Take a look to: flask_appbuilder.security.sqla.manager
        :param user:
        :return:
        """
        raise NotImplementedError()

    def get_role_permissions(self, role) -> Set[Tuple[str, str]]:
        """
        Get all permissions for a certain role
        """
        result = set()
        if role.name in self.builtin_roles:
            for permission in self.builtin_roles[role.name]:
                result.add((permission[1], permission[0]))
        else:
            for permission in self.get_db_role_permissions(role.id):
                result.add((permission.permission.name, permission.view_menu.name))
        return result

    def get_user_permissions(self, user) -> Set[Tuple[str, str]]:
        """
        Get all permissions from the current user
        """
        roles = self.get_user_roles(user)
        result = set()
        for role in roles:
            result.update(self.get_role_permissions(role))
        return result

    def _get_user_permission_view_menus(
        self, user: object, permission_name: str, view_menus_name: List[str]
    ) -> Set[str]:
        """
        Return a set of view menu names with a certain permission name
        that a user has access to. Mainly used to fetch all menu permissions
        on a single db call, will also check public permissions and builtin roles
        """
        db_role_ids = list()
        if user is None:
            # include public role
            roles = [self.get_public_role()]
        else:
            roles = user.roles
        # First check against builtin (statically configured) roles
        # because no database query is needed
        result = set()
        for role in roles:
            if role.name in self.builtin_roles:
                for view_menu_name in view_menus_name:
                    if self._has_access_builtin_roles(
                        role, permission_name, view_menu_name
                    ):
                        result.add(view_menu_name)
            else:
                db_role_ids.append(role.id)
        # Then check against database-stored roles
        pvms_names = [
            pvm.view_menu.name
            for pvm in self.find_roles_permission_view_menus(
                permission_name, db_role_ids
            )
        ]
        result.update(pvms_names)
        return result

    def has_access(self, permission_name: str, view_name: str) -> bool:
        """
        Check if current user or public has access to view or menu
        """
        if current_user.is_authenticated:
            return self._has_view_access(g.user, permission_name, view_name)
        elif current_user_jwt:
            return self._has_view_access(current_user_jwt, permission_name, view_name)
        else:
            return self.is_item_public(permission_name, view_name)

    def get_user_menu_access(self, menu_names: List[str] = None) -> Set[str]:
        if current_user.is_authenticated:
            return self._get_user_permission_view_menus(
                g.user, "menu_access", view_menus_name=menu_names
            )
        elif current_user_jwt:
            return self._get_user_permission_view_menus(
                current_user_jwt, "menu_access", view_menus_name=menu_names
            )
        else:
            return self._get_user_permission_view_menus(
                None, "menu_access", view_menus_name=menu_names
            )

    def add_limit_view(self, baseview):
        if not baseview.limits:
            return

        for limit in baseview.limits:
            self.limiter.limit(
                limit_value=limit.limit_value,
                key_func=limit.key_func,
                per_method=limit.per_method,
                methods=limit.methods,
                error_message=limit.error_message,
                exempt_when=limit.exempt_when,
                override_defaults=limit.override_defaults,
                deduct_when=limit.deduct_when,
                on_breach=limit.on_breach,
                cost=limit.cost,
            )(baseview.blueprint)

    def add_permissions_view(self, base_permissions, view_menu):
        """
        Adds a permission on a view menu to the backend

        :param base_permissions:
            list of permissions from view (all exposed methods):
             'can_add','can_edit' etc...
        :param view_menu:
            name of the view or menu to add
        """
        view_menu_db = self.add_view_menu(view_menu)
        perm_views = self.find_permissions_view_menu(view_menu_db)

        if not perm_views:
            # No permissions yet on this view
            for permission in base_permissions:
                pv = self.add_permission_view_menu(permission, view_menu)
                if self.auth_role_admin not in self.builtin_roles:
                    role_admin = self.find_role(self.auth_role_admin)
                    self.add_permission_role(role_admin, pv)
        else:
            # Permissions on this view exist but....
            role_admin = self.find_role(self.auth_role_admin)
            for permission in base_permissions:
                # Check if base view permissions exist
                if not self.exist_permission_on_views(perm_views, permission):
                    pv = self.add_permission_view_menu(permission, view_menu)
                    if self.auth_role_admin not in self.builtin_roles:
                        self.add_permission_role(role_admin, pv)
            for perm_view in perm_views:
                if perm_view.permission is None:
                    # Skip this perm_view, it has a null permission
                    continue
                if perm_view.permission.name not in base_permissions:
                    # perm to delete
                    roles = self.get_all_roles()
                    perm = self.find_permission(perm_view.permission.name)
                    # del permission from all roles
                    for role in roles:
                        self.del_permission_role(role, perm)
                    self.del_permission_view_menu(perm_view.permission.name, view_menu)
                elif (
                    self.auth_role_admin not in self.builtin_roles
                    and perm_view not in role_admin.permissions
                ):
                    # Role Admin must have all permissions
                    self.add_permission_role(role_admin, perm_view)

    def add_permissions_menu(self, view_menu_name):
        """
        Adds menu_access to menu on permission_view_menu

        :param view_menu_name:
            The menu name
        """
        self.add_view_menu(view_menu_name)
        pv = self.find_permission_view_menu("menu_access", view_menu_name)
        if not pv:
            pv = self.add_permission_view_menu("menu_access", view_menu_name)
        if self.auth_role_admin not in self.builtin_roles:
            role_admin = self.find_role(self.auth_role_admin)
            self.add_permission_role(role_admin, pv)

    def security_cleanup(self, baseviews, menus):
        """
        Will cleanup all unused permissions from the database

        :param baseviews: A list of BaseViews class
        :param menus: Menu class
        """
        viewsmenus = self.get_all_view_menu()
        roles = self.get_all_roles()
        for viewmenu in viewsmenus:
            found = False
            for baseview in baseviews:
                if viewmenu.name == baseview.class_permission_name:
                    found = True
                    break
            if menus.find(viewmenu.name):
                found = True
            if not found:
                permissions = self.find_permissions_view_menu(viewmenu)
                for permission in permissions:
                    for role in roles:
                        self.del_permission_role(role, permission)
                    self.del_permission_view_menu(
                        permission.permission.name, viewmenu.name
                    )
                self.del_view_menu(viewmenu.name)
        self.security_converge(baseviews, menus)

    @staticmethod
    def _get_new_old_permissions(baseview) -> Dict:
        ret = dict()
        for method_name, permission_name in baseview.method_permission_name.items():
            old_permission_name = baseview.previous_method_permission_name.get(
                method_name
            )
            # Actions do not get prefix when normally defined
            if hasattr(baseview, "actions") and baseview.actions.get(
                old_permission_name
            ):
                permission_prefix = ""
            else:
                permission_prefix = PERMISSION_PREFIX
            if old_permission_name:
                if PERMISSION_PREFIX + permission_name not in ret:
                    ret[PERMISSION_PREFIX + permission_name] = {
                        permission_prefix + old_permission_name
                    }
                else:
                    ret[PERMISSION_PREFIX + permission_name].add(
                        permission_prefix + old_permission_name
                    )
        return ret

    @staticmethod
    def _add_state_transition(
        state_transition: Dict,
        old_view_name: str,
        old_perm_name: str,
        view_name: str,
        perm_name: str,
    ) -> None:
        old_pvm = state_transition["add"].get((old_view_name, old_perm_name))
        if old_pvm:
            state_transition["add"][(old_view_name, old_perm_name)].add(
                (view_name, perm_name)
            )
        else:
            state_transition["add"][(old_view_name, old_perm_name)] = {
                (view_name, perm_name)
            }
        state_transition["del_role_pvm"].add((old_view_name, old_perm_name))
        state_transition["del_views"].add(old_view_name)
        state_transition["del_perms"].add(old_perm_name)

    @staticmethod
    def _update_del_transitions(state_transitions: Dict, baseviews: List) -> None:
        """
        Mutates state_transitions, loop baseviews and prunes all
        views and permissions that are not to delete because references
        exist.

        :param baseview:
        :param state_transitions:
        :return:
        """
        for baseview in baseviews:
            state_transitions["del_views"].discard(baseview.class_permission_name)
            for permission in baseview.base_permissions:
                state_transitions["del_role_pvm"].discard(
                    (baseview.class_permission_name, permission)
                )
                state_transitions["del_perms"].discard(permission)

    def create_state_transitions(
        self, baseviews: List, menus: Optional[List[Any]]
    ) -> Dict:
        """
        Creates a Dict with all the necessary vm/permission transitions

        Dict: {
                "add": {(<VM>, <PERM>): ((<VM>, PERM), ... )}
                "del_role_pvm": ((<VM>, <PERM>), ...)
                "del_views": (<VM>, ... )
                "del_perms": (<PERM>, ... )
              }

        :param baseviews: List with all the registered BaseView, BaseApi
        :param menus: List with all the menu entries
        :return: Dict with state transitions
        """
        state_transitions = {
            "add": {},
            "del_role_pvm": set(),
            "del_views": set(),
            "del_perms": set(),
        }
        for baseview in baseviews:
            add_all_flag = False
            new_view_name = baseview.class_permission_name
            permission_mapping = self._get_new_old_permissions(baseview)
            if baseview.previous_class_permission_name:
                old_view_name = baseview.previous_class_permission_name
                add_all_flag = True
            else:
                new_view_name = baseview.class_permission_name
                old_view_name = new_view_name
            for new_perm_name in baseview.base_permissions:
                if add_all_flag:
                    old_perm_names = permission_mapping.get(new_perm_name)
                    old_perm_names = old_perm_names or (new_perm_name,)
                    for old_perm_name in old_perm_names:
                        self._add_state_transition(
                            state_transitions,
                            old_view_name,
                            old_perm_name,
                            new_view_name,
                            new_perm_name,
                        )
                else:
                    old_perm_names = permission_mapping.get(new_perm_name) or set()
                    for old_perm_name in old_perm_names:
                        self._add_state_transition(
                            state_transitions,
                            old_view_name,
                            old_perm_name,
                            new_view_name,
                            new_perm_name,
                        )
        self._update_del_transitions(state_transitions, baseviews)
        return state_transitions

    def security_converge(
        self, baseviews: List, menus: Optional[List[Any]], dry=False
    ) -> Dict:
        """
        Converges overridden permissions on all registered views/api
        will compute all necessary operations from `class_permissions_name`,
        `previous_class_permission_name`, method_permission_name`,
        `previous_method_permission_name` class attributes.

        :param baseviews: List of registered views/apis
        :param menus: List of menu items
        :param dry: If True will not change DB
        :return: Dict with the necessary operations (state_transitions)
        """
        state_transitions = self.create_state_transitions(baseviews, menus)
        if dry:
            return state_transitions
        if not state_transitions:
            log.info("No state transitions found")
            return dict()
        log.debug("State transitions: %s", state_transitions)
        roles = self.get_all_roles()
        for role in roles:
            permissions = list(role.permissions)
            for pvm in permissions:
                new_pvm_states = state_transitions["add"].get(
                    (pvm.view_menu.name, pvm.permission.name)
                )
                if not new_pvm_states:
                    continue
                for new_pvm_state in new_pvm_states:
                    new_pvm = self.add_permission_view_menu(
                        new_pvm_state[1], new_pvm_state[0]
                    )
                    self.add_permission_role(role, new_pvm)
                if (pvm.view_menu.name, pvm.permission.name) in state_transitions[
                    "del_role_pvm"
                ]:
                    self.del_permission_role(role, pvm)
        for pvm in state_transitions["del_role_pvm"]:
            self.del_permission_view_menu(pvm[1], pvm[0], cascade=False)
        for view_name in state_transitions["del_views"]:
            self.del_view_menu(view_name)
        for permission_name in state_transitions["del_perms"]:
            self.del_permission(permission_name)
        return state_transitions

    """
     ---------------------------
     INTERFACE ABSTRACT METHODS
     ---------------------------

     ---------------------
     PRIMITIVES FOR USERS
    ----------------------
    """

    def find_register_user(self, registration_hash):
        """
        Generic function to return user registration
        """
        raise NotImplementedError

    def add_register_user(
        self, username, first_name, last_name, email, password="", hashed_password=""
    ):
        """
        Generic function to add user registration
        """
        raise NotImplementedError

    def del_register_user(self, register_user):
        """
        Generic function to delete user registration
        """
        raise NotImplementedError

    def get_user_by_id(self, pk):
        """
        Generic function to return user by it's id (pk)
        """
        raise NotImplementedError

    def find_user(self, username=None, email=None):
        """
        Generic function find a user by it's username or email
        """
        raise NotImplementedError

    def get_all_users(self):
        """
        Generic function that returns all existing users
        """
        raise NotImplementedError

    def get_db_role_permissions(self, role_id: int) -> List[object]:
        """
        Get all DB permissions from a role id
        """
        raise NotImplementedError

    def add_user(self, username, first_name, last_name, email, role, password=""):
        """
        Generic function to create user
        """
        raise NotImplementedError

    def update_user(self, user):
        """
        Generic function to update user

        :param user: User model to update to database
        """
        raise NotImplementedError

    def count_users(self):
        """
        Generic function to count the existing users
        """
        raise NotImplementedError

    """
    ----------------------
     PRIMITIVES FOR ROLES
    ----------------------
    """

    def find_role(self, name):
        raise NotImplementedError

    def add_role(self, name, permissions=None):
        raise NotImplementedError

    def update_role(self, pk, name):
        raise NotImplementedError

    def get_all_roles(self):
        raise NotImplementedError

    """
    ----------------------------
     PRIMITIVES FOR PERMISSIONS
    ----------------------------
    """

    def get_public_role(self):
        """
        returns all permissions from public role
        """
        raise NotImplementedError

    def get_public_permissions(self):
        """
        returns all permissions from public role
        """
        raise NotImplementedError

    def find_permission(self, name):
        """
        Finds and returns a Permission by name
        """
        raise NotImplementedError

    def find_roles_permission_view_menus(
        self, permission_name: str, role_ids: List[int]
    ):
        raise NotImplementedError

    def exist_permission_on_roles(
        self, view_name: str, permission_name: str, role_ids: List[int]
    ) -> bool:
        """
        Finds and returns permission views for a group of roles
        """
        raise NotImplementedError

    def add_permission(self, name):
        """
        Adds a permission to the backend, model permission

        :param name:
            name of the permission: 'can_add','can_edit' etc...
        """
        raise NotImplementedError

    def del_permission(self, name):
        """
        Deletes a permission from the backend, model permission

        :param name:
            name of the permission: 'can_add','can_edit' etc...
        """
        raise NotImplementedError

    """
    ----------------------
     PRIMITIVES VIEW MENU
    ----------------------
    """

    def find_view_menu(self, name):
        """
        Finds and returns a ViewMenu by name
        """
        raise NotImplementedError

    def get_all_view_menu(self):
        raise NotImplementedError

    def add_view_menu(self, name):
        """
        Adds a view or menu to the backend, model view_menu
        param name:
            name of the view menu to add
        """
        raise NotImplementedError

    def del_view_menu(self, name):
        """
        Deletes a ViewMenu from the backend

        :param name:
            name of the ViewMenu
        """
        raise NotImplementedError

    """
    ----------------------
     PERMISSION VIEW MENU
    ----------------------
    """

    def find_permission_view_menu(self, permission_name, view_menu_name):
        """
        Finds and returns a PermissionView by names
        """
        raise NotImplementedError

    def find_permissions_view_menu(self, view_menu):
        """
        Finds all permissions from ViewMenu, returns list of PermissionView

        :param view_menu: ViewMenu object
        :return: list of PermissionView objects
        """
        raise NotImplementedError

    def add_permission_view_menu(self, permission_name, view_menu_name):
        """
        Adds a permission on a view or menu to the backend

        :param permission_name:
            name of the permission to add: 'can_add','can_edit' etc...
        :param view_menu_name:
            name of the view menu to add
        """
        raise NotImplementedError

    def del_permission_view_menu(self, permission_name, view_menu_name, cascade=True):
        raise NotImplementedError

    def exist_permission_on_views(self, lst, item):
        raise NotImplementedError

    def exist_permission_on_view(self, lst, permission, view_menu):
        raise NotImplementedError

    def add_permission_role(self, role, perm_view):
        """
        Add permission-ViewMenu object to Role

        :param role:
            The role object
        :param perm_view:
            The PermissionViewMenu object
        """
        raise NotImplementedError

    def del_permission_role(self, role, perm_view):
        """
        Remove permission-ViewMenu object to Role

        :param role:
            The role object
        :param perm_view:
            The PermissionViewMenu object
        """
        raise NotImplementedError

    def export_roles(
        self, path: Optional[str] = None, indent: Optional[Union[int, str]] = None
    ) -> None:
        """Exports roles to JSON file."""
        raise NotImplementedError

    def import_roles(self, path: str) -> None:
        """Imports roles from JSON file."""
        raise NotImplementedError

    def load_user(self, pk):
        return self.get_user_by_id(int(pk))

    def load_user_jwt(self, _jwt_header, jwt_data):
        identity = jwt_data["sub"]
        user = self.load_user(identity)
        # Set flask g.user to JWT user, we can't do it on before request
        g.user = user
        return user

    @staticmethod
    def before_request():
        g.user = current_user<|MERGE_RESOLUTION|>--- conflicted
+++ resolved
@@ -733,13 +733,6 @@
             me = self.appbuilder.sm.oauth_remotes[provider].get("userinfo")
             data = me.json()
             log.debug("User info from Okta: %s", data)
-<<<<<<< HEAD
-            return {
-                "username": "okta_" + data.get("sub", ""),
-                "first_name": data.get("given_name", ""),
-                "last_name": data.get("family_name", ""),
-                "email": data.get("email", ""),
-=======
             if "error" not in data:
                 return {
                     "username": f"{provider}_{data['sub']}",
@@ -760,7 +753,6 @@
                 "first_name": data.get("given_name", ""),
                 "last_name": data.get("family_name", ""),
                 "email": data["email"],
->>>>>>> fab90130
                 "role_keys": data.get("groups", []),
             }
         # for Keycloak
