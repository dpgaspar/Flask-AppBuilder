--- conflicted
+++ resolved
@@ -368,7 +368,6 @@
         )
         session['oauth_provider'] = provider
 
-<<<<<<< HEAD
     def get_oauth_user_endpoint(self, provider):
         """
            Returns the user_query endpoint parameter for the
@@ -389,9 +388,6 @@
                 return _provider.get('user_resolver', None)
 
     def get_oauth_user_info(self, provider, resp=None):
-=======
-    def get_oauth_user_info(self, provider, resp):
->>>>>>> 5dcc6cf0
         """
             Since there are different OAuth API's with different ways to
             retrieve user info
