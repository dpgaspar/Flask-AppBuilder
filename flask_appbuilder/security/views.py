import datetime
import logging
import re

from flask import abort, current_app, flash, g, redirect, request, session, url_for
from flask_babel import lazy_gettext
from flask_login import login_user, logout_user
import jwt
from werkzeug.security import generate_password_hash
from wtforms import PasswordField, validators
from wtforms.validators import EqualTo

from .decorators import has_access
from .forms import (
    ForgotMyPasswordForm,
    LoginForm_db,
    LoginForm_oid,
    ResetPasswordForm,
    UserInfoEdit,
)
from .._compat import as_unicode
from ..actions import action
from ..baseviews import BaseView
from ..charts.views import DirectByChartView
from .sqla.models import UserResetPassword
from ..fieldwidgets import BS3PasswordFieldWidget
<<<<<<< HEAD
from ..views import expose, ModelView, PublicFormView, SimpleFormView
=======
from ..utils.base import lazy_formatter_gettext
from ..views import expose, ModelView, SimpleFormView
>>>>>>> b9b3259a
from ..widgets import ListWidget, ShowWidget


log = logging.getLogger(__name__)


class PermissionModelView(ModelView):
    route_base = "/permissions"
    base_permissions = ["can_list"]

    list_title = lazy_gettext("List Base Permissions")
    show_title = lazy_gettext("Show Base Permission")
    add_title = lazy_gettext("Add Base Permission")
    edit_title = lazy_gettext("Edit Base Permission")

    label_columns = {"name": lazy_gettext("Name")}


class ViewMenuModelView(ModelView):
    route_base = "/viewmenus"
    base_permissions = ["can_list"]

    list_title = lazy_gettext("List View Menus")
    show_title = lazy_gettext("Show View Menu")
    add_title = lazy_gettext("Add View Menu")
    edit_title = lazy_gettext("Edit View Menu")

    label_columns = {"name": lazy_gettext("Name")}


class PermissionViewModelView(ModelView):
    route_base = "/permissionviews"
    base_permissions = ["can_list"]

    list_title = lazy_gettext("List Permissions on Views/Menus")
    show_title = lazy_gettext("Show Permission on Views/Menus")
    add_title = lazy_gettext("Add Permission on Views/Menus")
    edit_title = lazy_gettext("Edit Permission on Views/Menus")

    label_columns = {
        "permission": lazy_gettext("Permission"),
        "view_menu": lazy_gettext("View/Menu"),
    }
    list_columns = ["permission", "view_menu"]


class ForgotMyPasswordView(PublicFormView):
    """
    View for resetting user password via Email when the user is locked out
    """

    route_base = "/forgotmypassword"
    form = ForgotMyPasswordForm
    form_title = lazy_gettext("Send Password Reset-link")
    redirect_url = "/"

    def form_post(self, form):
        self.appbuilder.sm.forgot_password(form.email.data)


class ResetMyPasswordView(SimpleFormView):
    """
    View for resetting own user password
    """

    route_base = "/resetmypassword"
    form = ResetPasswordForm
    form_title = lazy_gettext("Reset Password Form")
    redirect_url = "/"
    message = lazy_gettext("Password Changed")
    forbidden_msg = lazy_gettext(
        "You have to confirm the "
        + "Reset your password email in order to change the password"
    )

    def form_get(self, form):
        if current_app.config["EMAIL_PROT"]:
            resetpw = self.appbuilder.sm.get_reset_password_hash(g.user.id)
            valid = self.appbuilder.sm.check_expire_reset_password_hash(resetpw)

            # prevents browsing to the url while there's no valid reset_hash
            if resetpw.ack and valid:
                pass
            else:
                flash(self.forbidden_msg, "danger")
                abort(401)

    def form_post(self, form):
        self.appbuilder.sm.reset_password(g.user.id, form.password.data)

        if current_app.config["EMAIL_PROT"]:
            # remove resetpw from db
            resetpw = self.appbuilder.sm.get_reset_password_hash(g.user.id)
            self.appbuilder.get_session.delete(resetpw)
            self.appbuilder.get_session.commit()
        flash(as_unicode(self.message), "info")


class PublicResetMyPasswordView(PublicFormView):
    """
    View for resetting own user password
    """

    route_base = "/resetmypassword"
    form = ResetPasswordForm
    form_title = lazy_gettext("Reset Password Form")
    redirect_url = "/"
    message = lazy_gettext("Password Changed")

    @expose("/form/<string:reset_hash>", methods=["GET"])
    def this_form_get(self, reset_hash):
        if current_app.config["EMAIL_PROT"]:
            user_id = (
                self.appbuilder.get_session.query(UserResetPassword.id)
                .filter_by(reset_hash=reset_hash)
                .scalar()
            )
            resetpw = self.appbuilder.sm.get_reset_password_hash(user_id)
            valid = self.appbuilder.sm.check_expire_reset_password_hash(resetpw)

            # prevents browsing to the url while there's no valid reset_hash
            if resetpw.ack and valid:
                self._init_vars()
                form = self.form.refresh()
                self.form_get(form)
                widgets = self._get_edit_widget(form=form)
                self.update_redirect()
                return self.render_template(
                    self.form_template,
                    title=self.form_title,
                    widgets=widgets,
                    appbuilder=self.appbuilder,
                )

        abort(404)

    @expose("/form/<string:reset_hash>", methods=["POST"])
    def this_form_post(self, reset_hash):
        if current_app.config["EMAIL_PROT"]:
            user_id = (
                self.appbuilder.get_session.query(UserResetPassword.id)
                .filter_by(reset_hash=reset_hash)
                .scalar()
            )

            self._init_vars()
            form = self.form.refresh()
            if form.validate_on_submit():
                self.appbuilder.sm.reset_password(user_id, form.password.data)
                flash(as_unicode(self.message), "info")

                # remove resetpw from db!
                resetpw = self.appbuilder.sm.get_reset_password_hash(user_id)
                self.appbuilder.get_session.delete(resetpw)
                self.appbuilder.get_session.commit()

                response = self.form_post(form)
                if not response:
                    return redirect(self.get_redirect())
                return response
            else:
                widgets = self._get_edit_widget(form=form)
                return self.render_template(
                    self.form_template,
                    title=self.form_title,
                    widgets=widgets,
                    appbuilder=self.appbuilder,
                )
        abort(404)


class ResetPasswordView(SimpleFormView):
    """
    View for reseting all users password
    """

    route_base = "/resetpassword"
    form = ResetPasswordForm
    form_title = lazy_gettext("Reset Password Form")
    redirect_url = "/"
    message = lazy_gettext("Password Changed")

    def form_post(self, form):
        pk = request.args.get("pk")
        self.appbuilder.sm.reset_password(pk, form.password.data)
        flash(as_unicode(self.message), "info")


class UserInfoEditView(SimpleFormView):
    form = UserInfoEdit
    form_title = lazy_gettext("Edit User Information")
    redirect_url = "/"
    message = lazy_gettext("User information changed")

    def form_get(self, form):
        item = self.appbuilder.sm.get_user_by_id(g.user.id)
        # fills the form generic solution
        for key, value in form.data.items():
            if key == "csrf_token":
                continue
            form_field = getattr(form, key)
            form_field.data = getattr(item, key)

    def form_post(self, form):
        form = self.form.refresh(request.form)
        item = self.appbuilder.sm.get_user_by_id(g.user.id)
        form.populate_obj(item)
        self.appbuilder.sm.update_user(item)
        flash(as_unicode(self.message), "info")


def _roles_custom_formatter(string: str) -> str:
    if current_app.config.get("AUTH_ROLES_SYNC_AT_LOGIN", False):
        string += (
            ". <div class='alert alert-warning' role='alert'>"
            "AUTH_ROLES_SYNC_AT_LOGIN is enabled, changes to this field will "
            "not persist between user logins."
            "</div>"
        )
    return string


class UserModelView(ModelView):
    route_base = "/users"

    list_title = lazy_gettext("List Users")
    show_title = lazy_gettext("Show User")
    add_title = lazy_gettext("Add User")
    edit_title = lazy_gettext("Edit User")

    label_columns = {
        "get_full_name": lazy_gettext("Full Name"),
        "first_name": lazy_gettext("First Name"),
        "last_name": lazy_gettext("Last Name"),
        "username": lazy_gettext("User Name"),
        "password": lazy_gettext("Password"),
        "active": lazy_gettext("Is Active?"),
        "email": lazy_gettext("Email"),
        "roles": lazy_gettext("Role"),
        "last_login": lazy_gettext("Last login"),
        "login_count": lazy_gettext("Login count"),
        "fail_login_count": lazy_gettext("Failed login count"),
        "created_on": lazy_gettext("Created on"),
        "created_by": lazy_gettext("Created by"),
        "changed_on": lazy_gettext("Changed on"),
        "changed_by": lazy_gettext("Changed by"),
    }

    description_columns = {
        "first_name": lazy_gettext("Write the user first name or names"),
        "last_name": lazy_gettext("Write the user last name"),
        "username": lazy_gettext(
            "Username valid for authentication on DB or LDAP, unused for OID auth"
        ),
        "password": lazy_gettext(
            "Please use a good password policy,"
            " this application does not check this for you"
        ),
        "active": lazy_gettext(
            "It's not a good policy to remove a user, just make it inactive"
        ),
        "email": lazy_gettext("The user's email, this will also be used for OID auth"),
        "roles": lazy_formatter_gettext(
            "The user role on the application,"
            " this will associate with a list of permissions",
            _roles_custom_formatter,
        ),
        "conf_password": lazy_gettext("Please rewrite the user's password to confirm"),
    }

    list_columns = ["first_name", "last_name", "username", "email", "active", "roles"]

    show_fieldsets = [
        (
            lazy_gettext("User info"),
            {"fields": ["username", "active", "roles", "login_count"]},
        ),
        (
            lazy_gettext("Personal Info"),
            {"fields": ["first_name", "last_name", "email"], "expanded": True},
        ),
        (
            lazy_gettext("Audit Info"),
            {
                "fields": [
                    "last_login",
                    "fail_login_count",
                    "created_on",
                    "created_by",
                    "changed_on",
                    "changed_by",
                ],
                "expanded": False,
            },
        ),
    ]

    user_show_fieldsets = [
        (
            lazy_gettext("User info"),
            {"fields": ["username", "active", "roles", "login_count"]},
        ),
        (
            lazy_gettext("Personal Info"),
            {"fields": ["first_name", "last_name", "email"], "expanded": True},
        ),
    ]

    search_exclude_columns = ["password"]

    add_columns = ["first_name", "last_name", "username", "active", "email", "roles"]
    edit_columns = ["first_name", "last_name", "username", "active", "email", "roles"]
    user_info_title = lazy_gettext("Your user information")

    @expose("/userinfo/")
    @has_access
    def userinfo(self):
        item = self.datamodel.get(g.user.id, self._base_filters)
        widgets = self._get_show_widget(
            g.user.id, item, show_fieldsets=self.user_show_fieldsets
        )
        self.update_redirect()
        return self.render_template(
            self.show_template,
            title=self.user_info_title,
            widgets=widgets,
            appbuilder=self.appbuilder,
        )

    @action("userinfoedit", lazy_gettext("Edit User"), "", "fa-edit", multiple=False)
    def userinfoedit(self, item):
        return redirect(
            url_for(self.appbuilder.sm.userinfoeditview.__name__ + ".this_form_get")
        )


class UserOIDModelView(UserModelView):
    """
    View that add OID specifics to User view.
    Override to implement your own custom view.
    Then override useroidmodelview property on SecurityManager
    """

    pass


class UserLDAPModelView(UserModelView):
    """
    View that add LDAP specifics to User view.
    Override to implement your own custom view.
    Then override userldapmodelview property on SecurityManager
    """

    pass


class UserOAuthModelView(UserModelView):
    """
    View that add OAUTH specifics to User view.
    Override to implement your own custom view.
    Then override userldapmodelview property on SecurityManager
    """

    pass


class UserRemoteUserModelView(UserModelView):
    """
    View that add REMOTE_USER specifics to User view.
    Override to implement your own custom view.
    Then override userldapmodelview property on SecurityManager
    """

    pass


class UserDBModelView(UserModelView):
    """
    View that add DB specifics to User view.
    Override to implement your own custom view.
    Then override userdbmodelview property on SecurityManager
    """

    add_form_extra_fields = {
        "password": PasswordField(
            lazy_gettext("Password"),
            description=lazy_gettext(
                "Please use a good password policy,"
                " this application does not check this for you"
            ),
            validators=[validators.DataRequired()],
            widget=BS3PasswordFieldWidget(),
        ),
        "conf_password": PasswordField(
            lazy_gettext("Confirm Password"),
            description=lazy_gettext("Please rewrite the user's password to confirm"),
            validators=[
                EqualTo("password", message=lazy_gettext("Passwords must match"))
            ],
            widget=BS3PasswordFieldWidget(),
        ),
    }

    add_columns = [
        "first_name",
        "last_name",
        "username",
        "active",
        "email",
        "roles",
        "password",
        "conf_password",
    ]

    @expose("/show/<pk>", methods=["GET"])
    @has_access
    def show(self, pk):
        actions = dict()
        actions["resetpasswords"] = self.actions.get("resetpasswords")
        item = self.datamodel.get(pk, self._base_filters)
        if not item:
            abort(404)
        widgets = self._get_show_widget(pk, item, actions=actions)
        self.update_redirect()
        return self.render_template(
            self.show_template,
            pk=pk,
            title=self.show_title,
            widgets=widgets,
            appbuilder=self.appbuilder,
            related_views=self._related_views,
        )

    @expose("/userinfo/")
    @has_access
    def userinfo(self):
        actions = dict()
        actions["resetmypassword"] = self.actions.get("resetmypassword")
        actions["userinfoedit"] = self.actions.get("userinfoedit")

        item = self.datamodel.get(g.user.id, self._base_filters)
        widgets = self._get_show_widget(
            g.user.id, item, actions=actions, show_fieldsets=self.user_show_fieldsets
        )
        self.update_redirect()
        return self.render_template(
            self.show_template,
            title=self.user_info_title,
            widgets=widgets,
            appbuilder=self.appbuilder,
        )

    @expose("/resetpw", methods=["GET"])
    def resetpw(self):
        access = None

        if g.user is not None and g.user.is_authenticated:
            user = self.appbuilder.sm.get_user_by_id(g.user.id)
            access = self.appbuilder.sm.reset_pw_hash(user)

        if access:
            return redirect(
                url_for(
                    self.appbuilder.sm.resetmypasswordview.__name__ + ".this_form_get"
                )
            )
        else:
            return redirect(self.get_redirect())

    @action(
        "resetmypassword",
        lazy_gettext("Reset my password"),
        "",
        "fa-lock",
        multiple=False,
    )
    def resetmypassword(self, item):
        if current_app.config["EMAIL_PROT"]:
            return redirect(url_for(".resetpw"))

        else:
            return redirect(
                url_for(
                    self.appbuilder.sm.resetmypasswordview.__name__ + ".this_form_get"
                )
            )

    @action(
        "resetpasswords", lazy_gettext("Reset Password"), "", "fa-lock", multiple=False
    )
    def resetpasswords(self, item):
        return redirect(
            url_for(
                self.appbuilder.sm.resetpasswordview.__name__ + ".this_form_get",
                pk=item.id,
            )
        )

    def pre_update(self, item):
        item.changed_on = datetime.datetime.now()
        item.changed_by_fk = g.user.id

    def pre_add(self, item):
        item.password = generate_password_hash(item.password)

    @expose("/resetmypw/<string:reset_hash>")
    def resetmypw(self, reset_hash):
        """
        Endpoint to expose an reset password url, this url
        is sent to the user by E-mail, when accessed the user will grant
        access to the change password form
        """
        false_error_message = lazy_gettext("Not able to reset the password")

        resetpw = (
            self.appbuilder.get_session.query(UserResetPassword)
            .filter(UserResetPassword.reset_hash == reset_hash)
            .scalar()
        )

        if resetpw:
            not_expired = self.appbuilder.sm.check_expire_reset_password_hash(resetpw)

            if not_expired:
                # confirm user is validated by email
                resetpw.ack = True
                self.appbuilder.get_session.merge(resetpw)
                self.appbuilder.get_session.commit()

                if g.user is not None and g.user.is_authenticated:
                    return redirect(
                        url_for(
                            self.appbuilder.sm.resetmypasswordview.__name__
                            + ".this_form_get"
                        )
                    )

                else:
                    return redirect(
                        url_for(
                            self.appbuilder.sm.publicresetmypasswordview.__name__
                            + ".this_form_get",
                            reset_hash=reset_hash,
                        )
                    )

        else:
            flash(as_unicode(false_error_message), "danger")
            return redirect(self.appbuilder.get_url_for_index)


class UserStatsChartView(DirectByChartView):
    chart_title = lazy_gettext("User Statistics")
    label_columns = {
        "username": lazy_gettext("User Name"),
        "login_count": lazy_gettext("Login count"),
        "fail_login_count": lazy_gettext("Failed login count"),
    }

    search_columns = UserModelView.search_columns

    definitions = [
        {"label": "Login Count", "group": "username", "series": ["login_count"]},
        {
            "label": "Failed Login Count",
            "group": "username",
            "series": ["fail_login_count"],
        },
    ]


class RoleListWidget(ListWidget):
    template = "appbuilder/general/widgets/roles/list.html"

    def __init__(self, **kwargs):
        kwargs["appbuilder"] = current_app.appbuilder
        super().__init__(**kwargs)


class RoleShowWidget(ShowWidget):
    template = "appbuilder/general/widgets/roles/show.html"

    def __init__(self, **kwargs):
        kwargs["appbuilder"] = current_app.appbuilder
        super().__init__(**kwargs)


class RoleModelView(ModelView):
    route_base = "/roles"

    list_title = lazy_gettext("List Roles")
    show_title = lazy_gettext("Show Role")
    add_title = lazy_gettext("Add Role")
    edit_title = lazy_gettext("Edit Role")

    list_widget = RoleListWidget
    show_widget = RoleShowWidget

    label_columns = {
        "name": lazy_gettext("Name"),
        "permissions": lazy_gettext("Permissions"),
    }
    list_columns = ["name", "permissions"]
    show_columns = ["name", "permissions"]
    edit_columns = ["name", "permissions"]
    add_columns = edit_columns
    order_columns = ["name"]

    @action(
        "copyrole",
        lazy_gettext("Copy Role"),
        lazy_gettext("Copy the selected roles?"),
        icon="fa-copy",
        single=False,
    )
    def copy_role(self, items):
        self.update_redirect()
        for item in items:
            new_role = item.__class__()
            new_role.name = item.name
            new_role.permissions = item.permissions
            new_role.name = new_role.name + " copy"
            self.datamodel.add(new_role)
        return redirect(self.get_redirect())


class RegisterUserModelView(ModelView):
    route_base = "/registeruser"
    base_permissions = ["can_list", "can_show", "can_delete"]
    list_title = lazy_gettext("List of Registration Requests")
    show_title = lazy_gettext("Show Registration")
    list_columns = ["username", "registration_date", "email"]
    show_exclude_columns = ["password"]
    search_exclude_columns = ["password"]


class AuthView(BaseView):
    route_base = ""
    login_template = ""
    invalid_login_message = lazy_gettext("Invalid login. Please try again.")
    title = lazy_gettext("Sign In")

    @expose("/login/", methods=["GET", "POST"])
    def login(self):
        pass

    @expose("/logout/")
    def logout(self):
        logout_user()
        return redirect(self.appbuilder.get_url_for_index)


class AuthDBView(AuthView):
    login_template = "appbuilder/general/security/login_db.html"

    @expose("/login/", methods=["GET", "POST"])
    def login(self):
        if g.user is not None and g.user.is_authenticated:
            return redirect(self.appbuilder.get_url_for_index)
        form = LoginForm_db()
        if form.validate_on_submit():
            user = self.appbuilder.sm.auth_user_db(
                form.username.data, form.password.data
            )
            if not user:
                flash(as_unicode(self.invalid_login_message), "warning")
                return redirect(self.appbuilder.get_url_for_login)
            login_user(user, remember=False)
            return redirect(self.appbuilder.get_url_for_index)
        return self.render_template(
            self.login_template, title=self.title, form=form, appbuilder=self.appbuilder
        )


class AuthLDAPView(AuthView):
    login_template = "appbuilder/general/security/login_ldap.html"

    @expose("/login/", methods=["GET", "POST"])
    def login(self):
        if g.user is not None and g.user.is_authenticated:
            return redirect(self.appbuilder.get_url_for_index)
        form = LoginForm_db()
        if form.validate_on_submit():
            user = self.appbuilder.sm.auth_user_ldap(
                form.username.data, form.password.data
            )
            if not user:
                flash(as_unicode(self.invalid_login_message), "warning")
                return redirect(self.appbuilder.get_url_for_login)
            login_user(user, remember=False)
            return redirect(self.appbuilder.get_url_for_index)
        return self.render_template(
            self.login_template, title=self.title, form=form, appbuilder=self.appbuilder
        )

    """
        For Future Use, API Auth, must check howto keep REST stateless
    """

    """
    @expose_api(name='auth',url='/api/auth')
    def auth(self):
        if g.user is not None and g.user.is_authenticated:
            http_return_code = 401
            response = make_response(
                jsonify(
                    {
                        'message': 'Login Failed already authenticated',
                        'severity': 'critical'
                    }
                ),
                http_return_code
            )
        username = str(request.args.get('username'))
        password = str(request.args.get('password'))
        user = self.appbuilder.sm.auth_user_ldap(username, password)
        if not user:
            http_return_code = 401
            response = make_response(
                jsonify(
                    {
                        'message': 'Login Failed',
                        'severity': 'critical'
                    }
                ),
                http_return_code
            )
        else:
            login_user(user, remember=False)
            http_return_code = 201
            response = make_response(
                jsonify(
                    {
                        'message': 'Login Success',
                         'severity': 'info'
                    }
                ),
                http_return_code
            )
        return response
    """


class AuthOIDView(AuthView):
    login_template = "appbuilder/general/security/login_oid.html"
    oid_ask_for = ["email"]
    oid_ask_for_optional = []

    def __init__(self):
        super(AuthOIDView, self).__init__()

    @expose("/login/", methods=["GET", "POST"])
    def login(self, flag=True):
        @self.appbuilder.sm.oid.loginhandler
        def login_handler(self):
            if g.user is not None and g.user.is_authenticated:
                return redirect(self.appbuilder.get_url_for_index)
            form = LoginForm_oid()
            if form.validate_on_submit():
                session["remember_me"] = form.remember_me.data
                return self.appbuilder.sm.oid.try_login(
                    form.openid.data,
                    ask_for=self.oid_ask_for,
                    ask_for_optional=self.oid_ask_for_optional,
                )
            return self.render_template(
                self.login_template,
                title=self.title,
                form=form,
                providers=self.appbuilder.sm.openid_providers,
                appbuilder=self.appbuilder,
            )

        @self.appbuilder.sm.oid.after_login
        def after_login(resp):
            if resp.email is None or resp.email == "":
                flash(as_unicode(self.invalid_login_message), "warning")
                return redirect(self.appbuilder.get_url_for_login)
            user = self.appbuilder.sm.auth_user_oid(resp.email)
            if user is None:
                flash(as_unicode(self.invalid_login_message), "warning")
                return redirect(self.appbuilder.get_url_for_login)
            remember_me = False
            if "remember_me" in session:
                remember_me = session["remember_me"]
                session.pop("remember_me", None)

            login_user(user, remember=remember_me)
            return redirect(self.appbuilder.get_url_for_index)

        return login_handler(self)


class AuthOAuthView(AuthView):
    login_template = "appbuilder/general/security/login_oauth.html"

    @expose("/login/")
    @expose("/login/<provider>")
    @expose("/login/<provider>/<register>")
    def login(self, provider=None, register=None):
        log.debug("Provider: {0}".format(provider))
        if g.user is not None and g.user.is_authenticated:
            log.debug("Already authenticated {0}".format(g.user))
            return redirect(self.appbuilder.get_url_for_index)

        if provider is None:
            if len(self.appbuilder.sm.oauth_providers) > 1:
                return self.render_template(
                    self.login_template,
                    providers=self.appbuilder.sm.oauth_providers,
                    title=self.title,
                    appbuilder=self.appbuilder,
                )
            else:
                provider = self.appbuilder.sm.oauth_providers[0]["name"]

        log.debug("Going to call authorize for: {0}".format(provider))
        state = jwt.encode(
            request.args.to_dict(flat=False),
            self.appbuilder.app.config["SECRET_KEY"],
            algorithm="HS256",
        )
        try:
            if register:
                log.debug("Login to Register")
                session["register"] = True
            if provider == "twitter":
                return self.appbuilder.sm.oauth_remotes[provider].authorize_redirect(
                    redirect_uri=url_for(
                        ".oauth_authorized",
                        provider=provider,
                        _external=True,
                        state=state,
                    )
                )
            else:
                return self.appbuilder.sm.oauth_remotes[provider].authorize_redirect(
                    redirect_uri=url_for(
                        ".oauth_authorized", provider=provider, _external=True
                    ),
                    state=state.decode("ascii") if isinstance(state, bytes) else state,
                )
        except Exception as e:
            log.error("Error on OAuth authorize: {0}".format(e))
            flash(as_unicode(self.invalid_login_message), "warning")
            return redirect(self.appbuilder.get_url_for_index)

    @expose("/oauth-authorized/<provider>")
    def oauth_authorized(self, provider):
        log.debug("Authorized init")
        resp = self.appbuilder.sm.oauth_remotes[provider].authorize_access_token()
        if resp is None:
            flash(u"You denied the request to sign in.", "warning")
            return redirect(self.appbuilder.get_url_for_login)
        log.debug("OAUTH Authorized resp: {0}".format(resp))
        # Retrieves specific user info from the provider
        try:
            self.appbuilder.sm.set_oauth_session(provider, resp)
            userinfo = self.appbuilder.sm.oauth_user_info(provider, resp)
        except Exception as e:
            log.error("Error returning OAuth user info: {0}".format(e))
            user = None
        else:
            log.debug("User info retrieved from {0}: {1}".format(provider, userinfo))
            # User email is not whitelisted
            if provider in self.appbuilder.sm.oauth_whitelists:
                whitelist = self.appbuilder.sm.oauth_whitelists[provider]
                allow = False
                for e in whitelist:
                    if re.search(e, userinfo["email"]):
                        allow = True
                        break
                if not allow:
                    flash(u"You are not authorized.", "warning")
                    return redirect(self.appbuilder.get_url_for_login)
            else:
                log.debug("No whitelist for OAuth provider")
            user = self.appbuilder.sm.auth_user_oauth(userinfo)

        if user is None:
            flash(as_unicode(self.invalid_login_message), "warning")
            return redirect(self.appbuilder.get_url_for_login)
        else:
            login_user(user)
            try:
                state = jwt.decode(
                    request.args["state"],
                    self.appbuilder.app.config["SECRET_KEY"],
                    algorithms=["HS256"],
                )
            except jwt.InvalidTokenError:
                raise Exception("State signature is not valid!")

            try:
                next_url = state["next"][0] or self.appbuilder.get_url_for_index
            except (KeyError, IndexError):
                next_url = self.appbuilder.get_url_for_index

            return redirect(next_url)


class AuthRemoteUserView(AuthView):
    login_template = ""

    @expose("/login/")
    def login(self):
        username = request.environ.get("REMOTE_USER")
        if g.user is not None and g.user.is_authenticated:
            return redirect(self.appbuilder.get_url_for_index)
        if username:
            user = self.appbuilder.sm.auth_user_remote_user(username)
            if user is None:
                flash(as_unicode(self.invalid_login_message), "warning")
            else:
                login_user(user)
        else:
            flash(as_unicode(self.invalid_login_message), "warning")
        return redirect(self.appbuilder.get_url_for_index)<|MERGE_RESOLUTION|>--- conflicted
+++ resolved
@@ -24,12 +24,11 @@
 from ..charts.views import DirectByChartView
 from .sqla.models import UserResetPassword
 from ..fieldwidgets import BS3PasswordFieldWidget
-<<<<<<< HEAD
+
 from ..views import expose, ModelView, PublicFormView, SimpleFormView
-=======
+
 from ..utils.base import lazy_formatter_gettext
-from ..views import expose, ModelView, SimpleFormView
->>>>>>> b9b3259a
+
 from ..widgets import ListWidget, ShowWidget
 
 
