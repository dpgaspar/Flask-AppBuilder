import datetime
import logging
import re

<<<<<<< HEAD
from flask import abort, flash, g, redirect, request, session, url_for
from flask_appbuilder.urltools import prefixed_redirect
=======
from flask import abort, current_app, flash, g, redirect, request, session, url_for
>>>>>>> 2c4b8a70
from flask_babel import lazy_gettext
from flask_login import login_user, logout_user
import jwt
from werkzeug.security import generate_password_hash
from wtforms import PasswordField, validators
from wtforms.validators import EqualTo

from .decorators import has_access
from .forms import LoginForm_db, LoginForm_oid, ResetPasswordForm, UserInfoEdit
from .._compat import as_unicode
from ..actions import action
from ..baseviews import BaseView
from ..charts.views import DirectByChartView
from ..fieldwidgets import BS3PasswordFieldWidget
from ..views import expose, ModelView, SimpleFormView
from ..widgets import ListWidget, ShowWidget

log = logging.getLogger(__name__)


class PermissionModelView(ModelView):
    route_base = "/permissions"
    base_permissions = ["can_list"]

    list_title = lazy_gettext("List Base Permissions")
    show_title = lazy_gettext("Show Base Permission")
    add_title = lazy_gettext("Add Base Permission")
    edit_title = lazy_gettext("Edit Base Permission")

    label_columns = {"name": lazy_gettext("Name")}


class ViewMenuModelView(ModelView):
    route_base = "/viewmenus"
    base_permissions = ["can_list"]

    list_title = lazy_gettext("List View Menus")
    show_title = lazy_gettext("Show View Menu")
    add_title = lazy_gettext("Add View Menu")
    edit_title = lazy_gettext("Edit View Menu")

    label_columns = {"name": lazy_gettext("Name")}


class PermissionViewModelView(ModelView):
    route_base = "/permissionviews"
    base_permissions = ["can_list"]

    list_title = lazy_gettext("List Permissions on Views/Menus")
    show_title = lazy_gettext("Show Permission on Views/Menus")
    add_title = lazy_gettext("Add Permission on Views/Menus")
    edit_title = lazy_gettext("Edit Permission on Views/Menus")

    label_columns = {
        "permission": lazy_gettext("Permission"),
        "view_menu": lazy_gettext("View/Menu"),
    }
    list_columns = ["permission", "view_menu"]


class ResetMyPasswordView(SimpleFormView):
    """
        View for resetting own user password
    """

    route_base = "/resetmypassword"
    form = ResetPasswordForm
    form_title = lazy_gettext("Reset Password Form")
    redirect_url = "/"
    message = lazy_gettext("Password Changed")

    def form_post(self, form):
        self.appbuilder.sm.reset_password(g.user.id, form.password.data)
        flash(as_unicode(self.message), "info")


class ResetPasswordView(SimpleFormView):
    """
        View for reseting all users password
    """

    route_base = "/resetpassword"
    form = ResetPasswordForm
    form_title = lazy_gettext("Reset Password Form")
    redirect_url = "/"
    message = lazy_gettext("Password Changed")

    def form_post(self, form):
        pk = request.args.get("pk")
        self.appbuilder.sm.reset_password(pk, form.password.data)
        flash(as_unicode(self.message), "info")


class UserInfoEditView(SimpleFormView):
    form = UserInfoEdit
    form_title = lazy_gettext("Edit User Information")
    redirect_url = "/"
    message = lazy_gettext("User information changed")

    def form_get(self, form):
        item = self.appbuilder.sm.get_user_by_id(g.user.id)
        # fills the form generic solution
        for key, value in form.data.items():
            if key == "csrf_token":
                continue
            form_field = getattr(form, key)
            form_field.data = getattr(item, key)

    def form_post(self, form):
        form = self.form.refresh(request.form)
        item = self.appbuilder.sm.get_user_by_id(g.user.id)
        form.populate_obj(item)
        self.appbuilder.sm.update_user(item)
        flash(as_unicode(self.message), "info")


class UserModelView(ModelView):
    route_base = "/users"

    list_title = lazy_gettext("List Users")
    show_title = lazy_gettext("Show User")
    add_title = lazy_gettext("Add User")
    edit_title = lazy_gettext("Edit User")

    label_columns = {
        "get_full_name": lazy_gettext("Full Name"),
        "first_name": lazy_gettext("First Name"),
        "last_name": lazy_gettext("Last Name"),
        "username": lazy_gettext("User Name"),
        "password": lazy_gettext("Password"),
        "active": lazy_gettext("Is Active?"),
        "email": lazy_gettext("Email"),
        "roles": lazy_gettext("Role"),
        "last_login": lazy_gettext("Last login"),
        "login_count": lazy_gettext("Login count"),
        "fail_login_count": lazy_gettext("Failed login count"),
        "created_on": lazy_gettext("Created on"),
        "created_by": lazy_gettext("Created by"),
        "changed_on": lazy_gettext("Changed on"),
        "changed_by": lazy_gettext("Changed by"),
    }

    description_columns = {
        "first_name": lazy_gettext("Write the user first name or names"),
        "last_name": lazy_gettext("Write the user last name"),
        "username": lazy_gettext(
            "Username valid for authentication on DB or LDAP, unused for OID auth"
        ),
        "password": lazy_gettext(
            "Please use a good password policy,"
            " this application does not check this for you"
        ),
        "active": lazy_gettext(
            "It's not a good policy to remove a user, just make it inactive"
        ),
        "email": lazy_gettext("The user's email, this will also be used for OID auth"),
        "roles": lazy_gettext(
            "The user role on the application,"
            " this will associate with a list of permissions"
        ),
        "conf_password": lazy_gettext("Please rewrite the user's password to confirm"),
    }

    list_columns = ["first_name", "last_name", "username", "email", "active", "roles"]

    show_fieldsets = [
        (
            lazy_gettext("User info"),
            {"fields": ["username", "active", "roles", "login_count"]},
        ),
        (
            lazy_gettext("Personal Info"),
            {"fields": ["first_name", "last_name", "email"], "expanded": True},
        ),
        (
            lazy_gettext("Audit Info"),
            {
                "fields": [
                    "last_login",
                    "fail_login_count",
                    "created_on",
                    "created_by",
                    "changed_on",
                    "changed_by",
                ],
                "expanded": False,
            },
        ),
    ]

    user_show_fieldsets = [
        (
            lazy_gettext("User info"),
            {"fields": ["username", "active", "roles", "login_count"]},
        ),
        (
            lazy_gettext("Personal Info"),
            {"fields": ["first_name", "last_name", "email"], "expanded": True},
        ),
    ]

    search_exclude_columns = ["password"]

    add_columns = ["first_name", "last_name", "username", "active", "email", "roles"]
    edit_columns = ["first_name", "last_name", "username", "active", "email", "roles"]
    user_info_title = lazy_gettext("Your user information")

    @expose("/userinfo/")
    @has_access
    def userinfo(self):
        item = self.datamodel.get(g.user.id, self._base_filters)
        widgets = self._get_show_widget(
            g.user.id, item, show_fieldsets=self.user_show_fieldsets
        )
        self.update_redirect()
        return self.render_template(
            self.show_template,
            title=self.user_info_title,
            widgets=widgets,
            appbuilder=self.appbuilder,
        )

    @action("userinfoedit", lazy_gettext("Edit User"), "", "fa-edit", multiple=False)
    def userinfoedit(self, item):
        return prefixed_redirect(
            url_for(self.appbuilder.sm.userinfoeditview.__name__ + ".this_form_get")
        )


class UserOIDModelView(UserModelView):
    """
        View that add OID specifics to User view.
        Override to implement your own custom view.
        Then override useroidmodelview property on SecurityManager
    """

    pass


class UserLDAPModelView(UserModelView):
    """
        View that add LDAP specifics to User view.
        Override to implement your own custom view.
        Then override userldapmodelview property on SecurityManager
    """

    pass


class UserOAuthModelView(UserModelView):
    """
        View that add OAUTH specifics to User view.
        Override to implement your own custom view.
        Then override userldapmodelview property on SecurityManager
    """

    pass


class UserRemoteUserModelView(UserModelView):
    """
        View that add REMOTE_USER specifics to User view.
        Override to implement your own custom view.
        Then override userldapmodelview property on SecurityManager
    """

    pass


class UserDBModelView(UserModelView):
    """
        View that add DB specifics to User view.
        Override to implement your own custom view.
        Then override userdbmodelview property on SecurityManager
    """

    add_form_extra_fields = {
        "password": PasswordField(
            lazy_gettext("Password"),
            description=lazy_gettext(
                "Please use a good password policy,"
                " this application does not check this for you"
            ),
            validators=[validators.DataRequired()],
            widget=BS3PasswordFieldWidget(),
        ),
        "conf_password": PasswordField(
            lazy_gettext("Confirm Password"),
            description=lazy_gettext("Please rewrite the user's password to confirm"),
            validators=[
                EqualTo("password", message=lazy_gettext("Passwords must match"))
            ],
            widget=BS3PasswordFieldWidget(),
        ),
    }

    add_columns = [
        "first_name",
        "last_name",
        "username",
        "active",
        "email",
        "roles",
        "password",
        "conf_password",
    ]

    @expose("/show/<pk>", methods=["GET"])
    @has_access
    def show(self, pk):
        actions = dict()
        actions["resetpasswords"] = self.actions.get("resetpasswords")
        item = self.datamodel.get(pk, self._base_filters)
        if not item:
            abort(404)
        widgets = self._get_show_widget(pk, item, actions=actions)
        self.update_redirect()
        return self.render_template(
            self.show_template,
            pk=pk,
            title=self.show_title,
            widgets=widgets,
            appbuilder=self.appbuilder,
            related_views=self._related_views,
        )

    @expose("/userinfo/")
    @has_access
    def userinfo(self):
        actions = dict()
        actions["resetmypassword"] = self.actions.get("resetmypassword")
        actions["userinfoedit"] = self.actions.get("userinfoedit")

        item = self.datamodel.get(g.user.id, self._base_filters)
        widgets = self._get_show_widget(
            g.user.id, item, actions=actions, show_fieldsets=self.user_show_fieldsets
        )
        self.update_redirect()
        return self.render_template(
            self.show_template,
            title=self.user_info_title,
            widgets=widgets,
            appbuilder=self.appbuilder,
        )

    @action(
        "resetmypassword",
        lazy_gettext("Reset my password"),
        "",
        "fa-lock",
        multiple=False,
    )
    def resetmypassword(self, item):
        return prefixed_redirect(
            url_for(self.appbuilder.sm.resetmypasswordview.__name__ + ".this_form_get")
        )

    @action(
        "resetpasswords", lazy_gettext("Reset Password"), "", "fa-lock", multiple=False
    )
    def resetpasswords(self, item):
        return prefixed_redirect(
            url_for(
                self.appbuilder.sm.resetpasswordview.__name__ + ".this_form_get",
                pk=item.id,
            )
        )

    def pre_update(self, item):
        item.changed_on = datetime.datetime.now()
        item.changed_by_fk = g.user.id

    def pre_add(self, item):
        item.password = generate_password_hash(item.password)


class UserStatsChartView(DirectByChartView):
    chart_title = lazy_gettext("User Statistics")
    label_columns = {
        "username": lazy_gettext("User Name"),
        "login_count": lazy_gettext("Login count"),
        "fail_login_count": lazy_gettext("Failed login count"),
    }

    search_columns = UserModelView.search_columns

    definitions = [
        {"label": "Login Count", "group": "username", "series": ["login_count"]},
        {
            "label": "Failed Login Count",
            "group": "username",
            "series": ["fail_login_count"],
        },
    ]


class RoleListWidget(ListWidget):
    template = 'appbuilder/general/widgets/roles/list.html'

    def __init__(self, **kwargs):
        kwargs['appbuilder'] = current_app.appbuilder
        super().__init__(**kwargs)


class RoleShowWidget(ShowWidget):
    template = 'appbuilder/general/widgets/roles/show.html'

    def __init__(self, **kwargs):
        kwargs['appbuilder'] = current_app.appbuilder
        super().__init__(**kwargs)


class RoleModelView(ModelView):
    route_base = "/roles"

    list_title = lazy_gettext("List Roles")
    show_title = lazy_gettext("Show Role")
    add_title = lazy_gettext("Add Role")
    edit_title = lazy_gettext("Edit Role")

    list_widget = RoleListWidget
    show_widget = RoleShowWidget

    label_columns = {
        "name": lazy_gettext("Name"),
        "permissions": lazy_gettext("Permissions"),
    }
    list_columns = ["name", "permissions"]
    show_columns = ["name", "permissions"]
    edit_columns = ["name", "permissions"]
    add_columns = edit_columns
    order_columns = ["name"]

    @action(
        "copyrole",
        lazy_gettext("Copy Role"),
        lazy_gettext("Copy the selected roles?"),
        icon="fa-copy",
        single=False,
    )
    def copy_role(self, items):
        self.update_redirect()
        for item in items:
            new_role = item.__class__()
            new_role.name = item.name
            new_role.permissions = item.permissions
            new_role.name = new_role.name + " copy"
            self.datamodel.add(new_role)
        return redirect(self.get_redirect())


class RegisterUserModelView(ModelView):
    route_base = "/registeruser"
    base_permissions = ["can_list", "can_show", "can_delete"]
    list_title = lazy_gettext("List of Registration Requests")
    show_title = lazy_gettext("Show Registration")
    list_columns = ["username", "registration_date", "email"]
    show_exclude_columns = ["password"]
    search_exclude_columns = ["password"]


class AuthView(BaseView):
    route_base = ""
    login_template = ""
    invalid_login_message = lazy_gettext("Invalid login. Please try again.")
    title = lazy_gettext("Sign In")

    @expose("/login/", methods=["GET", "POST"])
    def login(self):
        pass

    @expose("/logout/")
    def logout(self):
        logout_user()
        return redirect(self.appbuilder.get_url_for_index)


class AuthDBView(AuthView):
    login_template = "appbuilder/general/security/login_db.html"

    @expose("/login/", methods=["GET", "POST"])
    def login(self):
        if g.user is not None and g.user.is_authenticated:
            return redirect(self.appbuilder.get_url_for_index)
        form = LoginForm_db()
        if form.validate_on_submit():
            user = self.appbuilder.sm.auth_user_db(
                form.username.data, form.password.data
            )
            if not user:
                flash(as_unicode(self.invalid_login_message), "warning")
                return redirect(self.appbuilder.get_url_for_login)
            login_user(user, remember=False)
            next_url = request.args.get('next')
            if next_url:
                return redirect(next_url)
            else:
                return redirect(self.appbuilder.get_url_for_index)
        return self.render_template(
            self.login_template, title=self.title, form=form, appbuilder=self.appbuilder
        )


class AuthLDAPView(AuthView):
    login_template = "appbuilder/general/security/login_ldap.html"

    @expose("/login/", methods=["GET", "POST"])
    def login(self):
        if g.user is not None and g.user.is_authenticated:
            return redirect(self.appbuilder.get_url_for_index)
        form = LoginForm_db()
        if form.validate_on_submit():
            user = self.appbuilder.sm.auth_user_ldap(
                form.username.data, form.password.data
            )
            if not user:
                flash(as_unicode(self.invalid_login_message), "warning")
                return redirect(self.appbuilder.get_url_for_login)
            login_user(user, remember=False)
            return redirect(self.appbuilder.get_url_for_index)
        return self.render_template(
            self.login_template, title=self.title, form=form, appbuilder=self.appbuilder
        )

    """
        For Future Use, API Auth, must check howto keep REST stateless
    """

    """
    @expose_api(name='auth',url='/api/auth')
    def auth(self):
        if g.user is not None and g.user.is_authenticated:
            http_return_code = 401
            response = make_response(
                jsonify(
                    {
                        'message': 'Login Failed already authenticated',
                        'severity': 'critical'
                    }
                ),
                http_return_code
            )
        username = str(request.args.get('username'))
        password = str(request.args.get('password'))
        user = self.appbuilder.sm.auth_user_ldap(username, password)
        if not user:
            http_return_code = 401
            response = make_response(
                jsonify(
                    {
                        'message': 'Login Failed',
                        'severity': 'critical'
                    }
                ),
                http_return_code
            )
        else:
            login_user(user, remember=False)
            http_return_code = 201
            response = make_response(
                jsonify(
                    {
                        'message': 'Login Success',
                         'severity': 'info'
                    }
                ),
                http_return_code
            )
        return response
    """


class AuthOIDView(AuthView):
    login_template = "appbuilder/general/security/login_oid.html"
    oid_ask_for = ["email"]
    oid_ask_for_optional = []

    def __init__(self):
        super(AuthOIDView, self).__init__()

    @expose("/login/", methods=["GET", "POST"])
    def login(self, flag=True):
        @self.appbuilder.sm.oid.loginhandler
        def login_handler(self):
            if g.user is not None and g.user.is_authenticated:
                return redirect(self.appbuilder.get_url_for_index)
            form = LoginForm_oid()
            if form.validate_on_submit():
                session["remember_me"] = form.remember_me.data
                return self.appbuilder.sm.oid.try_login(
                    form.openid.data,
                    ask_for=self.oid_ask_for,
                    ask_for_optional=self.oid_ask_for_optional,
                )
            return self.render_template(
                self.login_template,
                title=self.title,
                form=form,
                providers=self.appbuilder.sm.openid_providers,
                appbuilder=self.appbuilder,
            )

        @self.appbuilder.sm.oid.after_login
        def after_login(resp):
            if resp.email is None or resp.email == "":
                flash(as_unicode(self.invalid_login_message), "warning")
                return prefixed_redirect("login")
            user = self.appbuilder.sm.auth_user_oid(resp.email)
            if user is None:
                flash(as_unicode(self.invalid_login_message), "warning")
                return prefixed_redirect("login")
            remember_me = False
            if "remember_me" in session:
                remember_me = session["remember_me"]
                session.pop("remember_me", None)

            login_user(user, remember=remember_me)
            return redirect(self.appbuilder.get_url_for_index)

        return login_handler(self)


class AuthOAuthView(AuthView):
    login_template = "appbuilder/general/security/login_oauth.html"

    @expose("/login/")
    @expose("/login/<provider>")
    @expose("/login/<provider>/<register>")
    def login(self, provider=None, register=None):
        log.debug("Provider: {0}".format(provider))
        if g.user is not None and g.user.is_authenticated:
            log.debug("Already authenticated {0}".format(g.user))
            return redirect(self.appbuilder.get_url_for_index)
        if provider is None:
            return self.render_template(
                self.login_template,
                providers=self.appbuilder.sm.oauth_providers,
                title=self.title,
                appbuilder=self.appbuilder,
            )
        else:
            log.debug("Going to call authorize for: {0}".format(provider))
            state = jwt.encode(
                request.args.to_dict(flat=False),
                self.appbuilder.app.config["SECRET_KEY"],
                algorithm="HS256",
            )
            try:
                if register:
                    log.debug("Login to Register")
                    session["register"] = True
                if provider == "twitter":
                    return self.appbuilder.sm.oauth_remotes[provider].authorize(
                        callback=url_for(
                            ".oauth_authorized",
                            provider=provider,
                            _external=True,
                            state=state,
                        )
                    )
                else:
                    return self.appbuilder.sm.oauth_remotes[provider].authorize(
                        callback=url_for(
                            ".oauth_authorized", provider=provider, _external=True
                        ),
                        state=state,
                    )
            except Exception as e:
                log.error("Error on OAuth authorize: {0}".format(e))
                flash(as_unicode(self.invalid_login_message), "warning")
                return redirect(self.appbuilder.get_url_for_index)

    @expose("/oauth-authorized/<provider>")
    def oauth_authorized(self, provider):
        log.debug("Authorized init")
        resp = self.appbuilder.sm.oauth_remotes[provider].authorized_response()
        if resp is None:
            flash(u"You denied the request to sign in.", "warning")
            return prefixed_redirect("login")
        log.debug("OAUTH Authorized resp: {0}".format(resp))
        # Retrieves specific user info from the provider
        try:
            self.appbuilder.sm.set_oauth_session(provider, resp)
            userinfo = self.appbuilder.sm.oauth_user_info(provider, resp)
        except Exception as e:
            log.error("Error returning OAuth user info: {0}".format(e))
            user = None
        else:
            log.debug("User info retrieved from {0}: {1}".format(provider, userinfo))
            # User email is not whitelisted
            if provider in self.appbuilder.sm.oauth_whitelists:
                whitelist = self.appbuilder.sm.oauth_whitelists[provider]
                allow = False
                for e in whitelist:
                    if re.search(e, userinfo["email"]):
                        allow = True
                        break
                if not allow:
                    flash(u"You are not authorized.", "warning")
                    return prefixed_redirect("login")
            else:
                log.debug("No whitelist for OAuth provider")
            user = self.appbuilder.sm.auth_user_oauth(userinfo)

        if user is None:
            flash(as_unicode(self.invalid_login_message), "warning")
            return prefixed_redirect("login")
        else:
            login_user(user)
            try:
                state = jwt.decode(
                    request.args["state"],
                    self.appbuilder.app.config["SECRET_KEY"],
                    algorithms=["HS256"],
                )
            except jwt.InvalidTokenError:
                raise Exception("State signature is not valid!")

            try:
                next_url = state["next"][0]
            except (KeyError, IndexError):
                next_url = self.appbuilder.get_url_for_index

            return redirect(next_url)


class AuthRemoteUserView(AuthView):
    login_template = ""

    @expose("/login/")
    def login(self):
        username = request.environ.get("REMOTE_USER")
        if g.user is not None and g.user.is_authenticated:
            return redirect(self.appbuilder.get_url_for_index)
        if username:
            user = self.appbuilder.sm.auth_user_remote_user(username)
            if user is None:
                flash(as_unicode(self.invalid_login_message), "warning")
            else:
                login_user(user)
        else:
            flash(as_unicode(self.invalid_login_message), "warning")
        next_url = request.args.get('next')
        if next_url:
            return redirect(next_url)
        else:
            return redirect(self.appbuilder.get_url_for_index)<|MERGE_RESOLUTION|>--- conflicted
+++ resolved
@@ -2,12 +2,8 @@
 import logging
 import re
 
-<<<<<<< HEAD
-from flask import abort, flash, g, redirect, request, session, url_for
+from flask import abort, current_app, flash, g, redirect, request, session, url_for
 from flask_appbuilder.urltools import prefixed_redirect
-=======
-from flask import abort, current_app, flash, g, redirect, request, session, url_for
->>>>>>> 2c4b8a70
 from flask_babel import lazy_gettext
 from flask_login import login_user, logout_user
 import jwt
