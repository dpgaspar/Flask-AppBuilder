--- conflicted
+++ resolved
@@ -15,11 +15,8 @@
 
 from .decorators import has_access
 from .forms import (
-<<<<<<< HEAD
+    DynamicForm,
     ForgotMyPasswordForm,
-=======
-    DynamicForm,
->>>>>>> 0747f7d5
     LoginForm_db,
     LoginForm_oid,
     ResetPasswordForm,
@@ -32,15 +29,12 @@
 from .sqla.models import UserResetPassword
 from ..fieldwidgets import BS3PasswordFieldWidget
 
+
+from ..utils.base import lazy_formatter_gettext
+
+from ..validators import PasswordComplexityValidator
 from ..views import expose, ModelView, PublicFormView, SimpleFormView
 
-from ..utils.base import lazy_formatter_gettext
-<<<<<<< HEAD
-
-=======
-from ..validators import PasswordComplexityValidator
-from ..views import expose, ModelView, SimpleFormView
->>>>>>> 0747f7d5
 from ..widgets import ListWidget, ShowWidget
 
 
@@ -511,8 +505,8 @@
         "fa-lock",
         multiple=False,
     )
-<<<<<<< HEAD
-    def resetmypassword(self, item):
+
+    def resetmypassword(self, item: Any):
         if current_app.config["EMAIL_PROT"]:
             return redirect(url_for(".resetpw"))
 
@@ -522,12 +516,6 @@
                     self.appbuilder.sm.resetmypasswordview.__name__ + ".this_form_get"
                 )
             )
-=======
-    def resetmypassword(self, item: Any):
-        return redirect(
-            url_for(self.appbuilder.sm.resetmypasswordview.__name__ + ".this_form_get")
-        )
->>>>>>> 0747f7d5
 
     @action(
         "resetpasswords", lazy_gettext("Reset Password"), "", "fa-lock", multiple=False
