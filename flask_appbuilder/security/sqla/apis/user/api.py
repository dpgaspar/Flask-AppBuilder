from datetime import datetime

from flask import g, request
from flask_appbuilder import ModelRestApi
from flask_appbuilder.api import expose, safe
from flask_appbuilder.const import API_RESULT_RES_KEY
from flask_appbuilder.models.sqla.interface import SQLAInterface
from flask_appbuilder.security.decorators import permission_name, protect
from flask_appbuilder.security.sqla.apis.user.schema import (
    UserPostSchema,
    UserPutSchema,
)
from flask_appbuilder.security.sqla.models import Group, Role, User
from marshmallow import ValidationError
from sqlalchemy.exc import IntegrityError
from werkzeug.security import generate_password_hash


class UserApi(ModelRestApi):
    resource_name = "security/users"
    openapi_spec_tag = "Security Users"
    class_permission_name = "User"
    datamodel = SQLAInterface(User)
    allow_browser_login = True

    list_columns = [
        "id",
        "roles.id",
        "roles.name",
        "first_name",
        "last_name",
        "username",
        "active",
        "email",
        "last_login",
        "login_count",
        "fail_login_count",
        "created_on",
        "changed_on",
        "created_by.id",
        "changed_by.id",
        "groups",
    ]
    show_columns = list_columns
    add_columns = [
        "roles",
        "first_name",
        "last_name",
        "username",
        "active",
        "email",
        "password",
        "groups",
    ]
    edit_columns = add_columns
    search_columns = [
        "username",
        "first_name",
        "last_name",
        "active",
        "email",
        "created_by",
        "changed_by",
        "roles",
        "groups",
    ]

    add_model_schema = UserPostSchema()
    edit_model_schema = UserPutSchema()

    def pre_update(self, item, data):
        item.changed_on = datetime.now()
        item.changed_by_fk = g.user.id
<<<<<<< HEAD
=======
        if "password" in data and data["password"]:
            item.password = generate_password_hash(
                password=data["password"],
                method=self.appbuilder.get_app.config.get(
                    "FAB_PASSWORD_HASH_METHOD", "scrypt"
                ),
                salt_length=self.appbuilder.get_app.config.get(
                    "FAB_PASSWORD_HASH_SALT_LENGTH", 16
                ),
            )
>>>>>>> e2f7fdec

    def pre_add(self, item):
        item.password = generate_password_hash(
            password=item.password,
            method=self.appbuilder.get_app.config.get(
                "FAB_PASSWORD_HASH_METHOD", "scrypt"
            ),
            salt_length=self.appbuilder.get_app.config.get(
                "FAB_PASSWORD_HASH_SALT_LENGTH", 16
            ),
        )

    @expose("/", methods=["POST"])
    @protect()
    @safe
    @permission_name("post")
    def post(self):
        """Create new user
        ---
        post:
          requestBody:
            description: Model schema
            required: true
            content:
              application/json:
                schema:
                  $ref: '#/components/schemas/{{self.__class__.__name__}}.post'
          responses:
            201:
              description: Item changed
              content:
                application/json:
                  schema:
                    type: object
                    properties:
                      result:
                        $ref: '#/components/schemas/{{self.__class__.__name__}}.post'
            400:
              $ref: '#/components/responses/400'
            401:
              $ref: '#/components/responses/401'
            404:
              $ref: '#/components/responses/404'
            422:
              $ref: '#/components/responses/422'
            500:
              $ref: '#/components/responses/500'
        """
        try:
            item = self.add_model_schema.load(request.json)
            model = User()
            roles = []
            groups = []
            for key, value in item.items():
                if key not in ("roles", "groups"):
                    setattr(model, key, value)
                elif key == "roles":
                    roles = self._fetch_entities(Role, value)
                    missing_ids = set(value) - {r.id for r in roles}
                    if missing_ids:
                        return self.response_400(
                            message={
                                "roles": [
                                    (
                                        f"Role(s) with ID(s) {sorted(missing_ids)} "
                                        "not found."
                                    )
                                ]
                            }
                        )
                elif key == "groups":
                    groups = self._fetch_entities(Group, value)
                    missing_ids = set(value) - {g.id for g in groups}
                    if missing_ids:
                        return self.response_400(
                            message={
                                "groups": [
                                    (
                                        f"Group(s) with ID(s) {sorted(missing_ids)} "
                                        "not found."
                                    )
                                ]
                            }
                        )

            if "roles" in item.keys():
                model.roles = roles
            if "groups" in item.keys():
                model.groups = groups

            self.pre_add(model)
            self.datamodel.add(model, raise_exception=True)
            return self.response(201, id=model.id)
        except ValidationError as error:
            return self.response_400(message=error.messages)
        except IntegrityError as e:
            return self.response_422(message=str(e.orig))

    @expose("/<pk>", methods=["PUT"])
    @protect()
    @safe
    @permission_name("put")
    def put(self, pk):
        """Edit user
        ---
        put:
          parameters:
          - in: path
            schema:
              type: integer
            name: pk
          requestBody:
            description: Model schema
            required: true
            content:
              application/json:
                schema:
                  $ref: '#/components/schemas/{{self.__class__.__name__}}.put'
          responses:
            200:
              description: Item changed
              content:
                application/json:
                  schema:
                    type: object
                    properties:
                      result:
                        $ref: '#/components/schemas/{{self.__class__.__name__}}.put'
            400:
              $ref: '#/components/responses/400'
            401:
              $ref: '#/components/responses/401'
            404:
              $ref: '#/components/responses/404'
            422:
              $ref: '#/components/responses/422'
            500:
              $ref: '#/components/responses/500'
        """
        try:
            item = self.edit_model_schema.load(request.json)
            model = self.datamodel.get(pk, self._base_filters)
            roles = []
            groups = []

            item_roles = item.get("roles")
            item_groups = item.get("groups")

            if item_roles == [] and item_groups == []:
                return self.response_400(
                    message="User must have at least one role or group!"
                )

            if item_roles == [] and (item_groups is None and not model.groups):
                return self.response_400(
                    message=(
                        "Cannot clear all roles unless at least one group is \
                             assigned!"
                    )
                )

            if item_groups == [] and (item_roles is None and not model.roles):
                return self.response_400(
                    message=(
                        "Cannot clear all groups unless at least one role is \
                             assigned!"
                    )
                )

            for key, value in item.items():
                if key not in ("roles", "groups"):
                    setattr(model, key, value)
                elif key == "roles":
                    roles = self._fetch_entities(Role, value)
                    missing_ids = set(value) - {r.id for r in roles}
                    if missing_ids:
                        return self.response_404(
                            message={
                                "roles": [
                                    (
                                        f"Role(s) with ID(s) {sorted(missing_ids)} "
                                        "not found."
                                    )
                                ]
                            }
                        )
                elif key == "groups":
                    groups = self._fetch_entities(Group, value)
                    missing_ids = set(value) - {g.id for g in groups}
                    if missing_ids:
                        return self.response_404(
                            message={
                                "groups": [
                                    (
                                        f"Group(s) with ID(s) {sorted(missing_ids)} "
                                        "not found."
                                    )
                                ]
                            }
                        )

            if "roles" in item.keys():
                model.roles = roles
            if "groups" in item.keys():
                model.groups = groups

<<<<<<< HEAD
            if "password" in item:
                model.password = generate_password_hash(item["password"])

            self.pre_update(model)
=======
            self.pre_update(model, item)
>>>>>>> e2f7fdec
            self.datamodel.edit(model, raise_exception=True)
            return self.response(
                200,
                **{API_RESULT_RES_KEY: self.edit_model_schema.dump(item, many=False)},
            )

        except ValidationError as e:
            return self.response_400(message=e.messages)
        except IntegrityError as e:
            return self.response_422(message=str(e.orig))<|MERGE_RESOLUTION|>--- conflicted
+++ resolved
@@ -71,8 +71,6 @@
     def pre_update(self, item, data):
         item.changed_on = datetime.now()
         item.changed_by_fk = g.user.id
-<<<<<<< HEAD
-=======
         if "password" in data and data["password"]:
             item.password = generate_password_hash(
                 password=data["password"],
@@ -83,7 +81,6 @@
                     "FAB_PASSWORD_HASH_SALT_LENGTH", 16
                 ),
             )
->>>>>>> e2f7fdec
 
     def pre_add(self, item):
         item.password = generate_password_hash(
@@ -290,14 +287,7 @@
             if "groups" in item.keys():
                 model.groups = groups
 
-<<<<<<< HEAD
-            if "password" in item:
-                model.password = generate_password_hash(item["password"])
-
-            self.pre_update(model)
-=======
             self.pre_update(model, item)
->>>>>>> e2f7fdec
             self.datamodel.edit(model, raise_exception=True)
             return self.response(
                 200,
