--- conflicted
+++ resolved
@@ -247,14 +247,6 @@
         self.model2apifilteredrelfields = Model2ApiFilteredRelFields
         self.appbuilder.add_api(Model2ApiFilteredRelFields)
 
-<<<<<<< HEAD
-        role_admin = self.appbuilder.sm.find_role("Admin")
-        self.appbuilder.sm.add_user(
-            USERNAME, "admin", "user", "admin@fab.org", role_admin, PASSWORD
-        )
-        role_read_only = self.appbuilder.sm.find_role("ReadOnly")
-        self.appbuilder.sm.add_user(
-=======
         class Model1PermOverride(ModelRestApi):
             datamodel = SQLAInterface(Model1)
             class_permission_name = 'api'
@@ -280,7 +272,6 @@
         self.create_admin_user(self.appbuilder, USERNAME, PASSWORD)
         self.create_user(
             self.appbuilder,
->>>>>>> 48005a56
             USERNAME_READONLY,
             PASSWORD_READONLY,
             "ReadOnly",
