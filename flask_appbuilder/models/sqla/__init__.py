--- conflicted
+++ resolved
@@ -29,74 +29,6 @@
 _camelcase_re = re.compile(r"([A-Z]+)(?=[a-z0-9])")
 
 
-<<<<<<< HEAD
-=======
-class CustomSignallingSession(SignallingSession):
-    """
-    Custom Signaling Session to support SQLALchemy>=1.4 with flask-sqlalchemy 2.X
-    https://github.com/pallets/flask-sqlalchemy/issues/953
-    """
-
-    def get_bind(self, mapper=None, *args, **kwargs):
-        """Return the engine or connection for a given model or
-        table, using the ``__bind_key__`` if it is set.
-
-        Patch from https://github.com/pallets/flask-sqlalchemy/pull/1001
-        """
-        # mapper is None if someone tries to just get a connection
-        if mapper is not None:
-            try:
-                # SA >= 1.3
-                persist_selectable = mapper.persist_selectable
-            except AttributeError:
-                # SA < 1.3
-                persist_selectable = mapper.mapped_table
-            info = getattr(persist_selectable, "info", {})
-            bind_key = info.get("bind_key")
-            if bind_key is not None:
-                state = get_state(self.app)
-                return state.db.get_engine(self.app, bind=bind_key)
-        return SessionBase.get_bind(self, mapper, *args, **kwargs)
-
-
-class SQLA(SQLAlchemy):
-    """
-    This is a child class of flask_SQLAlchemy
-    It's purpose is to override the declarative base of the original
-    package. So that it is bound to F.A.B. Model class allowing the dev
-    to be in the same namespace of the security tables (and others)
-    and can use AuditMixin class alike.
-
-    Use it and configure it just like flask_SQLAlchemy
-    """
-
-    def make_declarative_base(self, model, metadata=None):
-        base = Model
-        base.query = _QueryProperty(self)
-        return base
-
-    def get_tables_for_bind(self, bind=None):
-        """Returns a list of all tables relevant for a bind."""
-        result = []
-        tables = Model.metadata.tables
-        for key in tables:
-            if tables[key].info.get("bind_key") == bind:
-                result.append(tables[key])
-        return result
-
-    def create_session(self, options):
-        """
-        Custom Session factory to support SQLALchemy>=1.4 with flask-sqlalchemy 2.X
-
-        https://github.com/pallets/flask-sqlalchemy/issues/953
-
-        :param options: dict of keyword arguments passed to session class
-        """
-
-        return orm.sessionmaker(class_=CustomSignallingSession, db=self, **options)
-
-
->>>>>>> 82037831
 class ModelDeclarativeMeta(DefaultMeta):
     """
     Base Model declarative meta for all Models definitions.
